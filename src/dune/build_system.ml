open! Stdune
open Import
open Fiber.O
module Pre_rule = Rule

let () = Hooks.End_of_build.always Memo.reset

module Fs : sig
  val mkdir_p : Path.Build.t -> unit

  (** Creates directory if inside build path, otherwise asserts that directory
    exists. *)
  val mkdir_p_or_check_exists : loc:Loc.t option -> Path.t -> unit

  val assert_exists : loc:Loc.t option -> Path.t -> unit
end = struct
  let mkdir_p_def =
    Memo.create "mkdir_p" ~doc:"mkdir_p"
      ~input:(module Path.Build)
      ~output:(Simple (module Unit))
      ~visibility:Hidden Sync
      (fun p -> Path.mkdir_p (Path.build p))

  let mkdir_p = Memo.exec mkdir_p_def

  let assert_exists_def =
    Memo.create "assert_path_exists" ~doc:"Path.exists"
      ~input:(module Path)
      ~output:(Simple (module Bool))
      ~visibility:Hidden Sync Path.exists

  let assert_exists ~loc path =
    if not (Memo.exec assert_exists_def path) then
      User_error.raise ?loc
        [ Pp.textf "%S does not exist" (Path.to_string_maybe_quoted path) ]

  let mkdir_p_or_check_exists ~loc path =
    match Path.as_in_build_dir path with
    | None -> assert_exists ~loc path
    | Some path -> mkdir_p path
end

module Promoted_to_delete : sig
  val add : Path.t -> unit

  val load : unit -> Path.Set.t
end = struct
  module P = Persistent.Make (struct
    type t = Path.Set.t

    let name = "PROMOTED-TO-DELETE"

    let version = 1
  end)

  let db = ref Path.Set.empty

  let fn = Path.relative Path.build_dir ".to-delete-in-source-tree"

  let needs_dumping = ref false

  let add p =
    if not (Path.Set.mem !db p) then (
      needs_dumping := true;
      db := Path.Set.add !db p
    )

  let load () = Option.value ~default:Path.Set.empty (P.load fn)

  let dump () =
    if !needs_dumping && Path.build_dir_exists () then (
      needs_dumping := false;
      load () |> Path.Set.union !db |> P.dump fn
    )

  let () = Hooks.End_of_build.always dump
end

let files_in_source_tree_to_delete () = Promoted_to_delete.load ()

let rule_loc ~file_tree ~info ~dir =
  match (info : Rule.Info.t) with
  | From_dune_file loc -> loc
  | Internal
   |Source_file_copy ->
    let dir = Path.drop_optional_build_context_src_exn (Path.build dir) in
    let file =
      match
        Option.bind
          (File_tree.find_dir file_tree dir)
          ~f:File_tree.Dir.dune_file
      with
      | Some file -> File_tree.Dune_file.path file
      | None -> Path.Source.relative dir "_unknown_"
    in
    Loc.in_file (Path.source file)

module Internal_rule = struct
  module Id = struct
    include Id.Make ()

    module Top_closure_f =
      Top_closure.Make
        (Set)
        (struct
          type 'a t = 'a Fiber.t

          let return = Fiber.return

          let ( >>= ) = Fiber.O.( >>= )
        end)

    module Top_closure = Top_closure.Make (Set) (Monad.Id)
  end

  module T = struct
    type t =
      { id : Id.t
      ; static_deps : Static_deps.t Fiber.Once.t
      ; targets : Path.Build.Set.t
      ; context : Context.t option
      ; build : (unit, Action.t) Build.t
      ; mode : Dune_file.Rule.Mode.t
      ; info : Rule.Info.t
      ; dir : Path.Build.t
      ; env : Env.t option
      ; locks : Path.t list
      }

    let compare a b = Id.compare a.id b.id

    let to_dyn t : Dyn.t =
      Record
        [ ("id", Id.to_dyn t.id)
        ; ("loc", Dyn.Encoder.option Loc.to_dyn (Rule.Info.loc t.info))
        ]
  end

  include T
  module O = Comparable.Make (T)
  module Set = O.Set

  let equal a b = Id.equal a.id b.id

  let hash t = Id.hash t.id

  let lib_deps t =
    (* Forcing this lazy ensures that the various globs and [if_file_exists]
      are resolved inside the [Build.t] value. *)
    let+ _ = Fiber.Once.get t.static_deps in
    Build.lib_deps t.build

  (* Represent the build goal given by the user. This rule is never actually
    executed and is only used starting point of all dependency paths. *)
  let root =
    { id = Id.gen ()
    ; static_deps =
      Fiber.Once.create (fun () -> Fiber.return Static_deps.empty)
    ; targets = Path.Build.Set.empty
    ; context = None
    ; build = Build.return (Action.Progn [])
    ; mode = Standard
    ; info = Internal
    ; dir = Path.Build.root
    ; env = None
    ; locks = []
    }

  (* Create a shim for the main build goal *)
  let shim_of_build_goal ~build ~static_deps =
    { root with id = Id.gen (); static_deps; build }
end

module Alias0 = struct
  include Alias

  let dep t = Build.path (Path.build (stamp_file t))

  let dep_multi_contexts ~dir ~name ~file_tree ~contexts =
    ignore
      (find_dir_specified_on_command_line ~dir ~file_tree : File_tree.Dir.t);
    Build.paths
      (List.map contexts ~f:(fun ctx ->
        let dir =
          Path.Build.append_source (Path.Build.(relative root) ctx) dir
        in
        Path.build (stamp_file (make ~dir name))))

  open Build.O

  let dep_rec_internal ~name ~dir ~ctx_dir =
    Build.lazy_no_targets
      ( lazy
        (File_tree.Dir.fold dir ~traverse:Sub_dirs.Status.Set.normal_only
          ~init:(Build.return true) ~f:(fun dir acc ->
            let path =
              Path.Build.append_source ctx_dir (File_tree.Dir.path dir)
            in
            let fn = stamp_file (make ~dir:path name) in
            acc
            >>>
            let fn = Path.build fn in
            Build.if_file_exists fn
              ~then_:(Build.path fn >>^ Fn.const false)
              ~else_:(Build.arr Fn.id))) )

  let dep_rec t ~loc ~file_tree =
    let ctx_dir, src_dir =
      Path.Build.extract_build_context_dir_exn (Alias.dir t)
    in
    match File_tree.find_dir file_tree src_dir with
    | None ->
      Build.fail
        { fail =
          (fun () ->
            User_error.raise ~loc
              [ Pp.textf "Don't know about directory %s!"
                (Path.Source.to_string_maybe_quoted src_dir)
              ])
        }
    | Some dir ->
      let name = Alias.name t in
      dep_rec_internal ~name ~dir ~ctx_dir
      >>^ fun is_empty ->
      if is_empty && not (is_standard name) then
        User_error.raise ~loc
          [ Pp.text "This alias is empty."
          ; Pp.textf "Alias %S is not defined in %s or any of its descendants."
            name
              (Path.Source.to_string_maybe_quoted src_dir)
          ]

  let dep_rec_multi_contexts ~dir:src_dir ~name ~file_tree ~contexts =
    let open Build.O in
    let dir = find_dir_specified_on_command_line ~dir:src_dir ~file_tree in
    Build.all
      (List.map contexts ~f:(fun ctx ->
        let ctx_dir = Path.Build.(relative root) ctx in
        dep_rec_internal ~name ~dir ~ctx_dir))
    >>^ fun is_empty_list ->
    let is_empty = List.for_all is_empty_list ~f:Fn.id in
    if is_empty && not (is_standard name) then
      User_error.raise
        [ Pp.textf "Alias %S specified on the command line is empty." name
        ; Pp.textf "It is not defined in %s or any of its descendants."
          (Path.Source.to_string_maybe_quoted src_dir)
        ]

  let package_install ~(context : Context.t) ~pkg =
    make
      (sprintf ".%s-files" (Package.Name.to_string pkg))
      ~dir:context.build_dir
end

module Loaded = struct
  type build =
    { allowed_subdirs : Path.Unspecified.w Dir_set.t
    ; rules_produced : Rules.t
    ; targets_here : Internal_rule.t Path.Build.Map.t
    ; targets_of_alias_dir : Internal_rule.t Path.Build.Map.t
    }

  type t =
    | Non_build of Path.Set.t
    | Build of build

  let no_rules ~allowed_subdirs =
    Build
      { allowed_subdirs
      ; rules_produced = Rules.empty
      ; targets_here = Path.Build.Map.empty
      ; targets_of_alias_dir = Path.Build.Map.empty
      }
end

module Dir_triage = struct
  type t =
    | Known of Loaded.t
    | Alias_dir_of of Path.Build.t
    | Need_step2
end

(* Stores information needed to determine if rule need to be reexecuted. *)
module Trace_db : sig
  module Entry : sig
    type t =
      { rule_digest : Digest.t
      ; targets_digest : Digest.t
      }
  end

  val get : Path.t -> Entry.t option

  val set : Path.t -> Entry.t -> unit
end = struct
  module Entry = struct
    type t =
      { rule_digest : Digest.t
      ; targets_digest : Digest.t
      }
  end

  (* Keyed by the first target *)
  type t = Entry.t Path.Table.t

  let file = Path.relative Path.build_dir ".db"

  module P = Persistent.Make (struct
    type nonrec t = t

    let name = "INCREMENTAL-DB"

    let version = 2
  end)

  let needs_dumping = ref false

  let t =
    lazy
      ( match P.load file with
      | Some t -> t
      | None -> Path.Table.create 1024 )

  let dump () =
    if !needs_dumping && Path.build_dir_exists () then (
      needs_dumping := false;
      P.dump file (Lazy.force t)
    )

  let () = Hooks.End_of_build.always dump

  let get path =
    let t = Lazy.force t in
    Path.Table.find t path

  let set path e =
    let t = Lazy.force t in
    needs_dumping := true;
    Path.Table.replace t ~key:path ~data:e
end

module Subdir_set = struct
  type t =
    | All
    | These of String.Set.t

  let to_dir_set = function
    | All -> Dir_set.universal
    | These s ->
      Dir_set.of_list (List.map (String.Set.to_list s) ~f:Path.Local.of_string)

  let of_dir_set d =
    match Dir_set.toplevel_subdirs d with
    | Infinite -> All
    | Finite s -> These s

  let of_list l = These (String.Set.of_list l)

  let empty = These String.Set.empty

  let mem t dir =
    match t with
    | All -> true
    | These t -> String.Set.mem t dir

  let union a b =
    match (a, b) with
    | All, _
     |_, All ->
      All
    | These a, These b -> These (String.Set.union a b)

  let union_all = List.fold_left ~init:empty ~f:union
end

type extra_sub_directories_to_keep = Subdir_set.t

type hook =
  | Rule_started
  | Rule_completed

module Action_and_deps = struct
  type t = Action.t * Dep.Set.t

  let to_dyn (action, deps) =
    let open Dyn.Encoder in
    let action =
      Dune_lang.to_dyn (Action.For_shell.encode (Action.for_shell action))
    in
    record [ ("action", action); ("deps", Dep.Set.to_dyn deps) ]
end

module Rule_fn = struct
  let loc_decl = Fdecl.create ()

  let loc () = Fdecl.get loc_decl ()
end

module Context_or_install = struct
  type t =
    | Install of string
    | Context of string

  let to_dyn = function
    | Install ctx -> Dyn.List [ Dyn.String "install"; Dyn.String ctx ]
    | Context s ->
      assert (not (s = "install"));
      Dyn.String s
end

type t =
  { (* File specification by targets *)
    files : Internal_rule.t Path.Build.Table.t
  ; contexts : Context.t String.Map.t
  ; file_tree : File_tree.t
  ; init_rules : Rules.t Fdecl.t
  ; gen_rules :
    (   Context_or_install.t
     -> (dir:Path.Build.t -> string list -> extra_sub_directories_to_keep)
       option)
    Fdecl.t
  ; hook : hook -> unit
  ; (* Package files are part of *)
    packages : (Path.Build.t -> Package.Name.Set.t) Fdecl.t
  ; memory : Dune_manager.Client.t option
  ; sandboxing_preference : Sandbox_mode.t list
  }

let t = ref None

let set x =
  match !t with
  | None -> t := Some x
  | Some _ -> Code_error.raise "build system already initialized" []

let get_build_system () =
  match !t with
  | Some t -> t
  | None -> Code_error.raise "build system not yet initialized" []

let reset () = t := None

let t = get_build_system

let pp_paths set =
  Pp.enumerate (Path.Set.to_list set) ~f:(fun p ->
    Pp.verbatim
      (Path.to_string_maybe_quoted (Path.drop_optional_build_context p)))

let set_rule_generators ~init ~gen_rules =
  let t = t () in
  let (), init_rules = Rules.collect (fun () -> init ()) in
  Fdecl.set t.init_rules init_rules;
  Fdecl.set t.gen_rules gen_rules

let get_dir_triage t ~dir =
  match Path.as_in_source_tree dir with
  | Some dir ->
    Dir_triage.Known
      (Non_build
        (Path.set_of_source_paths (File_tree.files_of t.file_tree dir)))
  | None ->
    let allowed_subdirs =
      Subdir_set.to_dir_set
        (Subdir_set.of_list
          ([ ".aliases"; "install" ] @ String.Map.keys t.contexts))
    in
    if Path.equal dir Path.build_dir then
      Dir_triage.Known (Loaded.no_rules ~allowed_subdirs)
    else if Path.equal dir (Path.relative Path.build_dir "install") then
      Dir_triage.Known
        (Loaded.no_rules
          ~allowed_subdirs:
            (Subdir_set.to_dir_set
              (Subdir_set.of_list (String.Map.keys t.contexts))))
    else if not (Path.is_managed dir) then
      Dir_triage.Known
        (Non_build
          ( match Path.readdir_unsorted dir with
          | Error Unix.ENOENT -> Path.Set.empty
          | Error m ->
            User_warning.emit
              [ Pp.textf "Unable to read %s" (Path.to_string_maybe_quoted dir)
              ; Pp.textf "Reason: %s" (Unix.error_message m)
              ];
            Path.Set.empty
          | Ok filenames -> Path.Set.of_listing ~dir ~filenames ))
    else
      let ctx, sub_dir = Path.extract_build_context_exn dir in
      if ctx = ".aliases" then
        Alias_dir_of (Path.Build.(append_source root) sub_dir)
      else if ctx <> "install" && not (String.Map.mem t.contexts ctx) then
        Dir_triage.Known (Loaded.no_rules ~allowed_subdirs:Dir_set.empty)
      else
        Need_step2

let add_spec_exn t fn rule =
  match Path.Build.Table.find t.files fn with
  | None -> Path.Build.Table.set t.files fn rule
  | Some _ ->
    Code_error.raise
      "add_spec_exn called on the same file twice. This should be prevented \
       by the check in [compile_rules]"
      [ ("file", Path.Build.to_dyn fn) ]

let add_rules_exn t rules =
  Path.Build.Map.iteri rules ~f:(fun key data -> add_spec_exn t key data)

let report_rule_conflict fn (rule' : Internal_rule.t) (rule : Internal_rule.t)
  =
  let describe (rule : Internal_rule.t) =
    match rule.info with
    | From_dune_file { start; _ } ->
      start.pos_fname ^ ":" ^ string_of_int start.pos_lnum
    | Internal -> "<internal location>"
    | Source_file_copy -> "file present in source tree"
  in
  let fn = Path.build fn in
  User_error.raise
    [ Pp.textf "Multiple rules generated for %s:"
      (Path.to_string_maybe_quoted fn)
    ; Pp.textf "- %s" (describe rule')
    ; Pp.textf "- %s" (describe rule)
    ]
    ~hints:
      ( match (rule.info, rule'.info) with
      | Source_file_copy, _
       |_, Source_file_copy ->
        [ Pp.textf "rm -f %s"
          (Path.to_string_maybe_quoted (Path.drop_optional_build_context fn))
        ]
      | _ -> [] )

(* This contains the targets of the actions that are being executed. On exit,
  we need to delete them as they might contain garbage *)
let pending_targets = ref Path.Build.Set.empty

let () =
  Hooks.End_of_build.always (fun () ->
    let fns = !pending_targets in
    pending_targets := Path.Build.Set.empty;
    Path.Build.Set.iter fns ~f:(fun p -> Path.unlink_no_err (Path.build p)))

let compute_targets_digest targets =
  match
    List.map targets ~f:(fun target -> Cached_digest.file (Path.build target))
  with
  | l -> Some (Digest.generic l)
  | exception (Unix.Unix_error _ | Sys_error _) -> None

let compute_targets_digest_or_raise_error ~info targets =
  let good, bad =
    List.partition_map targets ~f:(fun target ->
      let fn = Path.build target in
      match Cached_digest.refresh fn with
      | digest -> Left (fn, digest)
      | exception (Unix.Unix_error _ | Sys_error _) -> Right fn)
  in
  match bad with
  | [] -> (good, Digest.generic (List.map ~f:snd good))
  | missing ->
    User_error.raise ?loc:(Rule.Info.loc info)
      [ Pp.textf "Rule failed to generate the following targets:"
      ; pp_paths (Path.Set.of_list missing)
      ]

let sandbox_dir = Path.Build.relative Path.Build.root ".sandbox"

let locks : (Path.t, Fiber.Mutex.t) Table.t = Table.create (module Path) 32

let rec with_locks mutexes ~f =
  match mutexes with
  | [] -> f ()
  | m :: mutexes ->
    Fiber.Mutex.with_lock
      (Table.find_or_add locks m ~f:(fun _ -> Fiber.Mutex.create ()))
      (fun () -> with_locks mutexes ~f)

let remove_old_artifacts t ~dir ~(subdirs_to_keep : Subdir_set.t) =
  match Path.readdir_unsorted (Path.build dir) with
  | exception _ -> ()
  | Error _ -> ()
  | Ok files ->
    List.iter files ~f:(fun fn ->
      let path = Path.Build.relative dir fn in
      let path_is_a_target = Path.Build.Table.mem t.files path in
      if path_is_a_target then
        ()
      else
        match Unix.lstat (Path.Build.to_string path) with
        | { st_kind = S_DIR; _ } -> (
          match subdirs_to_keep with
          | All -> ()
          | These set ->
            if String.Set.mem set fn then
              ()
            else
              Path.rm_rf (Path.build path) )
        | exception _ -> Path.unlink (Path.build path)
        | _ -> Path.unlink (Path.build path))

let no_rule_found t ~loc fn =
  let fail fn ~loc =
    User_error.raise ?loc
      [ Pp.textf "No rule found for %s" (Dpath.describe_target fn) ]
  in
  match Dpath.analyse_target fn with
  | Other _ -> fail fn ~loc
  | Regular (ctx, _) ->
    if String.Map.mem t.contexts ctx then
      fail fn ~loc
    else
      User_error.raise
        [ Pp.textf "Trying to build %s but build context %s doesn't exist."
          (Path.Build.to_string_maybe_quoted fn)
            ctx
        ]
        ~hints:
          (User_message.did_you_mean ctx
            ~candidates:(String.Map.keys t.contexts))
  | Install (ctx, _) ->
    if String.Map.mem t.contexts ctx then
      fail fn ~loc
    else
      User_error.raise
        [ Pp.textf
          "Trying to build %s for install but build context %s doesn't exist."
            (Path.Build.to_string_maybe_quoted fn)
            ctx
        ]
        ~hints:
          (User_message.did_you_mean ctx
            ~candidates:(String.Map.keys t.contexts))
  | Alias (ctx, fn') ->
    if String.Map.mem t.contexts ctx then
      fail fn ~loc
    else
      let fn = Path.append_source (Path.relative Path.build_dir ctx) fn' in
      User_error.raise
        [ Pp.textf
          "Trying to build alias %s but build context %s doesn't exist."
            (Path.to_string_maybe_quoted fn)
            ctx
        ]
        ~hints:
          (User_message.did_you_mean ctx
            ~candidates:(String.Map.keys t.contexts))

(* +-------------------- Adding rules to the system --------------------+ *)

module rec Load_rules : sig
  val load_dir : dir:Path.t -> Loaded.t

  val static_deps : (unit, Action.t) Build.t -> Static_deps.t Fiber.Once.t

  val targets_of : dir:Path.t -> Path.Set.t
end = struct
  open Load_rules

  let compile_rule pre_rule =
    let { Pre_rule.context; env; build; targets; mode; locks; info; dir } =
      pre_rule
    in
    let static_deps = static_deps build in
    let rule =
      let id = Internal_rule.Id.gen () in
      { Internal_rule.id
      ; static_deps
      ; targets
      ; build
      ; context
      ; env
      ; locks
      ; mode
      ; info
      ; dir
      }
    in
    (targets, rule)

  let static_deps build =
    Fiber.Once.create (fun () ->
      Fiber.return (Build.static_deps build ~all_targets:targets_of))

  let create_copy_rules ~ctx_dir ~non_target_source_files =
    Path.Source.Set.to_list non_target_source_files
    |> List.map ~f:(fun path ->
      let ctx_path = Path.Build.append_source ctx_dir path in
      let build = Build.copy ~src:(Path.source path) ~dst:ctx_path in
      Pre_rule.make
      (* There's an [assert false] in [prepare_managed_paths] that blows up if
        we try to sandbox this. *) ~sandbox:Sandbox_config.no_sandboxing build
        ~context:None ~env:None ~info:Source_file_copy)

  let compile_rules ~dir rules =
    List.concat_map rules ~f:(fun rule ->
      let targets, rule = compile_rule rule in
      assert (Path.Build.( = ) dir rule.Internal_rule.dir);
      List.map (Path.Build.Set.to_list targets) ~f:(fun target ->
        (target, rule)))
    |> Path.Build.Map.of_list_reducei ~f:report_rule_conflict

  let targets_of ~dir =
    match load_dir ~dir with
    | Non_build targets -> targets
    | Build { targets_here; _ } ->
      Path.Build.Map.keys targets_here
      |> List.map ~f:Path.build |> Path.Set.of_list

  let compute_alias_rules t ~context_name ~(collected : Rules.Dir_rules.ready)
    ~dir ~sub_dir =
    let alias_dir =
      Path.Build.append_source
        (Path.Build.relative Alias.alias_dir context_name)
        sub_dir
    in
    let alias_rules =
      let open Build.O in
      let aliases = collected.aliases in
      let aliases =
        if String.Map.mem aliases "default" then
          aliases
        else
          match Path.Build.extract_build_context_dir dir with
          | None -> aliases
          | Some (ctx_dir, src_dir) -> (
            match File_tree.find_dir t.file_tree src_dir with
            | None -> aliases
            | Some dir ->
              let default_alias =
                let dune_version =
                  File_tree.Dir.project dir |> Dune_project.dune_version
                in
                if dune_version >= (2, 0) then
                  "all"
                else
                  "install"
              in
              String.Map.set aliases "default"
                { deps = Path.Set.empty
                ; dyn_deps =
                  ( Alias0.dep_rec_internal ~name:default_alias ~dir ~ctx_dir
                  >>^ fun (_ : bool) -> Path.Set.empty )
                ; actions = Appendable_list.empty
                } )
      in
      String.Map.foldi aliases ~init:[]
        ~f:(fun name
          { Rules.Dir_rules.Alias_spec.deps; dyn_deps; actions }
            rules
              ->
          let base_path = Path.Build.relative alias_dir name in
          let rules, action_stamp_files =
            List.fold_left (Appendable_list.to_list actions)
              ~init:(rules, Path.Set.empty)
              ~f:(fun (rules, action_stamp_files)
                { Rules.Dir_rules.stamp; action; locks; context; loc; env }
                  ->
                let path =
                  Path.Build.extend_basename base_path
                    ~suffix:("-" ^ Digest.to_string stamp)
                in
                let rule =
                  Pre_rule.make ~locks ~context:(Some context) ~env
                    ~info:(Rule.Info.of_loc_opt loc)
                    (Build.progn [ action; Build.create_file path ])
                in
                ( rule :: rules
                , Path.Set.add action_stamp_files (Path.build path) ))
          in
          let deps = Path.Set.union deps action_stamp_files in
          let path =
            Path.Build.extend_basename base_path ~suffix:Alias0.suffix
          in
          Pre_rule.make ~context:None ~env:None
            ( Build.path_set deps >>> dyn_deps
            >>> Build.dyn_path_set (Build.arr Fn.id)
            >>^ (fun dyn_deps ->
              let deps = Path.Set.union deps dyn_deps in
              Action.with_stdout_to path
                (Action.digest_files (Path.Set.to_list deps)))
            >>> Build.action_dyn () ~targets:[ path ] )
          :: rules)
    in
    fun ~subdirs_to_keep ->
      let compiled = compile_rules ~dir:alias_dir alias_rules in
      add_rules_exn t compiled;
      remove_old_artifacts t ~dir:alias_dir ~subdirs_to_keep;
      compiled

  let filter_out_fallback_rules t ~to_copy ~dir rules =
    List.filter rules ~f:(fun (rule : Pre_rule.t) ->
      match rule.mode with
      | Standard
       |Promote _
       |Ignore_source_files ->
        true
      | Fallback ->
        let source_files_for_targtes =
          (* All targets are in [dir] and we know it correspond to a directory
            of a build context since there are source files to copy, so this
             call can't fail. *)
          Path.Build.Set.to_list rule.targets
          |> List.map ~f:Path.Build.drop_build_context_exn
          |> Path.Source.Set.of_list
        in
        if Path.Source.Set.is_subset source_files_for_targtes ~of_:to_copy then
          (* All targets are present *)
          false
        else if
          Path.Source.Set.is_empty
            (Path.Source.Set.inter source_files_for_targtes to_copy)
        then
          (* No target is present *)
          true
        else
          let absent_targets =
            Path.Source.Set.diff source_files_for_targtes to_copy
          in
          let present_targets =
            Path.Source.Set.diff source_files_for_targtes absent_targets
          in
          User_error.raise
            ~loc:(rule_loc ~file_tree:t.file_tree ~info:rule.info ~dir)
            [ Pp.text
              "Some of the targets of this fallback rule are present in the \
               source tree, and some are not. This is not allowed. Either \
               none of the targets must be present in the source tree, either \
               they must all be."
            ; Pp.nop
            ; Pp.text "The following targets are present:"
            ; pp_paths (Path.set_of_source_paths present_targets)
            ; Pp.nop
            ; Pp.text "The following targets are not:"
            ; pp_paths (Path.set_of_source_paths absent_targets)
            ])

  (** If both [a] and [a/b] are source directories, we don't allow the rules
    for [a] to define generated directories under [a/b] (e.g.
      [a/b/.generated-by-a]).

      The purpose is to avoid dependency cycles when computing the list of
      subdirectories of [b]: you'd need to load rules for [a], for which you
      often need to load rules for [a/b], at which point you need to do stale
      artifact deletion, so you need to have computed the set of children of
      [b] already.

      One reasonable alternative is to delay stale artifact deletion until it's
      actually necessary and I (aalekseyev) believe it to be a better approach,
      but for now this restriction gives us an easier and more incremental way
      forward.

      This is in addition to another more general restriction: a directory is
      only allowed to be generated if its parent knows about it.

      This module encodes those restrictions. *)
  module Generated_directory_restrictions : sig
    type restriction =
      | Unrestricted
      | Restricted of Path.Unspecified.w Dir_set.t Memo.Lazy.t

    (** Used by the child to ask about the restrictions placed by the parent. *)
    val allowed_by_parent : dir:Path.Build.t -> restriction

    (** Used by the parent to check what are the subdirs that it's allowed to
      generate rules in. *)
    val is_allowed_to_generate_rules_in :
      dir:Path.Build.t -> subdir:Path.Build.t -> bool
  end = struct
    type restriction =
      | Unrestricted
      | Restricted of Path.Unspecified.w Dir_set.t Memo.Lazy.t

    let corresponding_source_dir ~dir =
      let t = t () in
      match Dpath.analyse_target dir with
      | Install _
       |Alias _
       |Other _ ->
        None
      | Regular (_ctx, sub_dir) -> File_tree.find_dir t.file_tree sub_dir

    let source_subdirs_of_build_dir ~dir =
      match corresponding_source_dir ~dir with
      | None -> String.Set.empty
      | Some dir -> File_tree.Dir.sub_dir_names dir

    let is_allowed_to_generate_rules_in ~dir ~subdir =
      match Path.Local_gen.descendant ~of_:dir subdir with
      | None -> true
      | Some reach -> (
        match Path.Local_gen.split_first_component reach with
        | None ->
          (* allowed to generate rules inside itself *)
          true
        | Some (child, _) ->
          if
            Option.is_none
              (corresponding_source_dir
                ~dir:(Path.Local_gen.relative dir child))
          then
            (* allowed to generate directories inside itself *)
            true
          else
            (* allowed to generate rules in child directories as long as the
              directory itself is not generated *)
            Option.is_some (corresponding_source_dir ~dir:subdir) )

    let allowed_dirs ~dir ~subdir : restriction =
      if String.Set.mem (source_subdirs_of_build_dir ~dir) subdir then
        Unrestricted
      else
        Restricted
          (Memo.Lazy.create (fun () ->
            match load_dir ~dir:(Path.build dir) with
            | Non_build _ -> Dir_set.just_the_root
            | Build { allowed_subdirs; _ } ->
              Dir_set.descend allowed_subdirs subdir))

    let allowed_by_parent ~dir =
      allowed_dirs
        ~dir:(Path.Build.parent_exn dir)
        ~subdir:(Path.Build.basename dir)
  end

  let load_dir_step2_exn t ~dir =
    let context_name, sub_dir =
      match Dpath.analyse_path dir with
      | Build (Install (ctx, path)) -> (Context_or_install.Install ctx, path)
      | Build (Regular (ctx, path)) -> (Context_or_install.Context ctx, path)
      | Build (Alias _)
       |Build (Other _)
       |Source _
       |External _ ->
        Code_error.raise "[load_dir_step2_exn] was called on a strange path"
          [ ("path", Path.to_dyn dir) ]
    in
    (* the above check makes this safe *)
    let dir = Path.as_in_build_dir_exn dir in
    (* Load all the rules *)
    let extra_subdirs_to_keep, rules_produced =
      let gen_rules =
        match (Fdecl.get t.gen_rules) context_name with
        | None ->
          Code_error.raise "[gen_rules] did not specify rules for the context"
            [ ("context_name", Context_or_install.to_dyn context_name) ]
        | Some rules -> rules
      in
      Rules.collect (fun () -> gen_rules ~dir (Path.Source.explode sub_dir))
    in
    let rules =
      let dir = Path.build dir in
      Rules.Dir_rules.union
        (Rules.find rules_produced dir)
        (Rules.find (Fdecl.get t.init_rules) dir)
    in
    let collected = Rules.Dir_rules.consume rules in
    let rules = collected.rules in
    let alias_rules =
      match context_name with
      | Context context_name ->
        Some (compute_alias_rules t ~context_name ~collected ~dir ~sub_dir)
      | Install _ -> None
    in
    let file_tree_dir =
      match context_name with
      | Install _ -> None
      | Context _ -> File_tree.find_dir t.file_tree sub_dir
    in
    (* Compute the set of targets and the set of source files that must not be
      copied *)
    let source_files_to_ignore =
      List.fold_left rules ~init:Path.Build.Set.empty
        ~f:(fun acc_ignored { Pre_rule.targets; mode; _ } ->
          match mode with
          | Promote { only = None; _ }
           |Ignore_source_files ->
            Path.Build.Set.union targets acc_ignored
          | Promote { only = Some pred; _ } ->
            let to_ignore =
              Path.Build.Set.filter targets ~f:(fun target ->
                Predicate_lang.exec pred
                  (Path.reach (Path.build target) ~from:(Path.build dir))
                  ~standard:Predicate_lang.true_)
            in
            Path.Build.Set.union to_ignore acc_ignored
          | _ -> acc_ignored)
    in
    let source_files_to_ignore =
      Path.Build.Set.to_list source_files_to_ignore
      |> List.map ~f:Path.Build.drop_build_context_exn
      |> Path.Source.Set.of_list
    in
    (* Take into account the source files *)
    let to_copy, subdirs_to_keep =
      match context_name with
      | Install _ -> (None, String.Set.empty)
      | Context context_name ->
        (* This condition is [true] because of [get_dir_status] *)
        assert (String.Map.mem t.contexts context_name);
        let files, subdirs =
          match file_tree_dir with
          | None -> (Path.Source.Set.empty, String.Set.empty)
          | Some dir ->
            (File_tree.Dir.file_paths dir, File_tree.Dir.sub_dir_names dir)
        in
        let files = Path.Source.Set.diff files source_files_to_ignore in
        if Path.Source.Set.is_empty files then
          (None, subdirs)
        else
          let ctx_path = Path.Build.(relative root) context_name in
          (Some (ctx_path, files), subdirs)
    in
    let subdirs_to_keep =
      match extra_subdirs_to_keep with
      | All -> Subdir_set.All
      | These set -> These (String.Set.union subdirs_to_keep set)
    in
    (* Filter out fallback rules *)
    let rules =
      match to_copy with
      | None ->
        (* If there are no source files to copy, fallback rules are
          automatically kept *)
        rules
      | Some (_, to_copy) -> filter_out_fallback_rules t ~to_copy ~dir rules
    in
    (* Compile the rules and cleanup stale artifacts *)
    let rules =
      ( match to_copy with
      | None -> []
      | Some (ctx_dir, source_files) ->
        create_copy_rules ~ctx_dir ~non_target_source_files:source_files )
      @ rules
    in
    let targets_here = compile_rules ~dir rules in
    add_rules_exn t targets_here;
    let allowed_by_parent =
      Generated_directory_restrictions.allowed_by_parent ~dir
    in
    ( match allowed_by_parent with
    | Unrestricted -> ()
    | Restricted restriction -> (
      match Path.Build.Map.find (Rules.to_map rules_produced) dir with
      | None -> ()
      | Some rules ->
        if Dir_set.here (Memo.Lazy.force restriction) then
          ()
        else
          Code_error.raise
            "Generated rules in a directory not allowed by the parent"
            [ ("dir", Path.Build.to_dyn dir)
            ; ("rules", Rules.Dir_rules.to_dyn rules)
            ] ) );
    let rules_generated_in =
      Dir_set.of_list
        ( Path.Build.Map.keys (Rules.to_map rules_produced)
        |> List.filter_map ~f:(fun subdir ->
          Path.Local_gen.descendant ~of_:dir subdir) )
    in
    let allowed_granddescendants_of_parent =
      match allowed_by_parent with
      | Unrestricted ->
        (* in this case the parent isn't allowed to create any generated
          granddescendant directories *)
        Dir_set.empty
      | Restricted restriction -> Memo.Lazy.force restriction
    in
    let descendants_to_keep =
      Dir_set.union_all
        [ rules_generated_in
        ; Subdir_set.to_dir_set subdirs_to_keep
        ; allowed_granddescendants_of_parent
        ]
    in
    let violations =
      Path.Build.Map.filter_mapi (Rules.to_map rules_produced)
        ~f:(fun key data ->
          let allowed =
            Generated_directory_restrictions.is_allowed_to_generate_rules_in
              ~dir ~subdir:key
          in
          if not allowed then
            Some data
          else
            None)
    in
    if not (Path.Build.Map.is_empty violations) then
      Code_error.raise
        "Directory creates generated directories inside its descendant source \
         directories. This is not allowed."
        [ ("dir", Path.Build.to_dyn dir)
        ; ( "creates-rules-in"
          , Dyn.Encoder.(list (pair Path.Build.to_dyn Rules.Dir_rules.to_dyn))
            (Path.Build.Map.to_list violations) )
        ];
    let subdirs_to_keep = Subdir_set.of_dir_set descendants_to_keep in
    remove_old_artifacts t ~dir ~subdirs_to_keep;
    let alias_targets =
      match alias_rules with
      | None -> None
      | Some f -> Some (f ~subdirs_to_keep)
    in
    Loaded.Build
      { allowed_subdirs = descendants_to_keep
      ; rules_produced
      ; targets_here
      ; targets_of_alias_dir =
        ( match alias_targets with
        | None -> Path.Build.Map.empty
        | Some v -> v )
      }

  let load_dir_impl t ~dir : Loaded.t =
    match get_dir_triage t ~dir with
    | Known l -> l
    | Alias_dir_of dir' -> (
      match load_dir ~dir:(Path.build dir') with
      | Non_build _ -> Code_error.raise "Can only forward to a build dir" []
      | Build
        { targets_here = _
        ; targets_of_alias_dir
        ; rules_produced
        ; allowed_subdirs
        } ->
        Loaded.Build
          { targets_here = targets_of_alias_dir
          ; targets_of_alias_dir = Path.Build.Map.empty
          ; rules_produced
          ; allowed_subdirs
          } )
    | Need_step2 -> load_dir_step2_exn t ~dir

  let load_dir =
    let load_dir_impl dir = load_dir_impl (t ()) ~dir in
    let memo =
      Memo.create_hidden "load-dir" ~doc:"load dir"
        ~input:(module Path)
        Sync load_dir_impl
    in
    fun ~dir -> Memo.exec memo dir
end

open Load_rules

let load_dir_and_get_buildable_targets ~dir =
  let loaded = load_dir ~dir in
  match loaded with
  | Non_build _ -> Path.Build.Map.empty
  | Build { targets_here; _ } -> targets_here

let get_rule_other fn =
  Option.bind (Path.as_in_build_dir fn) ~f:(fun fn ->
    let dir = Path.Build.parent_exn fn in
    match load_dir ~dir:(Path.build dir) with
    | Non_build _ -> assert false
    | Build { targets_here; _ } -> Path.Build.Map.find targets_here fn)

and get_rule t path =
  let dir = Path.parent_exn path in
  if Path.is_strict_descendant_of_build_dir dir then
    let rules = load_dir_and_get_buildable_targets ~dir in
    let path = Path.as_in_build_dir_exn path in
    match Path.Build.Map.find rules path with
    | Some _ as some -> Fiber.return some
    | None ->
      let loc = Rule_fn.loc () in
      no_rule_found t ~loc path
  else if Path.exists path then
    Fiber.return None
  else
    let loc = Rule_fn.loc () in
    User_error.raise ?loc
      [ Pp.textf "File unavailable: %s" (Path.to_string_maybe_quoted path) ]

let all_targets t =
  String.Map.to_list t.contexts
  |> List.fold_left ~init:Path.Build.Set.empty ~f:(fun acc (_, ctx) ->
    File_tree.fold t.file_tree ~traverse:Sub_dirs.Status.Set.all ~init:acc
      ~f:(fun dir acc ->
        match
          load_dir
            ~dir:
              (Path.build
                (Path.Build.append_source ctx.Context.build_dir
                  (File_tree.Dir.path dir)))
        with
        | Non_build _ -> acc
        | Build { targets_here; targets_of_alias_dir; _ } ->
          List.fold_left ~init:acc ~f:Path.Build.Set.add
            ( Path.Build.Map.keys targets_of_alias_dir
            @ Path.Build.Map.keys targets_here )))

module type Rec = sig
  val build_file : Path.t -> unit Fiber.t

  val execute_rule : Internal_rule.t -> unit Fiber.t

  module Pred : sig
    val eval : File_selector.t -> Path.Set.t

    val build : File_selector.t -> unit Fiber.t
  end

  val evaluate_rule : Internal_rule.t -> (Action.t * Dep.Set.t) Fiber.t

  (* other stuff: *)
  val evaluate_rule_and_wait_for_dependencies :
    Internal_rule.t -> (Action.t * Dep.Set.t) Fiber.t
end

(* Separation between [Used_recursively] and [Exported] is necessary because at
  least one module in the recursive module group must be pure (only expose
   functions) *)
module rec Used_recursively : Rec = Exported

and Exported : sig
  include Rec

  (* exported to inspect memory cycles *)

  val evaluate_action_and_dynamic_deps_memo :
    ( Internal_rule.t
    , Action_and_deps.t
    , Internal_rule.t -> Action_and_deps.t Fiber.t )
    Memo.t

  val build_file_memo : (Path.t, unit, Path.t -> unit Fiber.t) Memo.t
end = struct
  open Used_recursively

  let build_deps =
    Dep.Set.parallel_iter ~f:(function
      | Alias a -> build_file (Path.build (Alias.stamp_file a))
      | File f -> build_file f
      | Glob g -> Pred.build g
      | Universe
       |Env _
       |Sandbox_config _ ->
        Fiber.return ())

  let eval_pred = Pred.eval

  (* Evaluate a rule and return the action and set of dynamic dependencies *)
  let evaluate_action_and_dynamic_deps_memo =
    let f (rule : Internal_rule.t) =
      let* static_deps = Fiber.Once.get rule.static_deps in
      let rule_deps = Static_deps.rule_deps static_deps in
      let+ () = build_deps rule_deps in
      Build.exec ~eval_pred rule.build ()
    in
    Memo.create "evaluate-action-and-dynamic-deps"
      ~output:(Simple (module Action_and_deps))
      ~doc:
        "Evaluate the build arrow part of a rule and return the action and \
         dynamic dependency of the rule."
      ~input:(module Internal_rule)
      ~visibility:Hidden Async f

  let evaluate_action_and_dynamic_deps =
    Memo.exec evaluate_action_and_dynamic_deps_memo

  let select_sandbox_mode (config : Sandbox_config.t) ~loc
    ~sandboxing_preference =
    match
      List.find_map sandboxing_preference ~f:(fun preference ->
        match Sandbox_mode.Set.mem config preference with
        | false -> None
        | true -> (
          match preference with
          | Some Symlink ->
            if Sandbox_mode.Set.mem config Sandbox_mode.copy then
              Some
                ( if Sys.win32 then
                  Sandbox_mode.copy
                else
                  Sandbox_mode.symlink )
            else
              User_error.raise ~loc
                [ Pp.text
                  "This rule requires sandboxing with symlinks, but that \
                   won't work on Windows."
                ]
          | _ -> Some preference ))
    with
    | None ->
      (* This is not trivial to reach because the user rules are checked at
        parse time and [sandboxing_preference] always includes all possible
         modes. However, it can still be reached if multiple sandbox config
         specs are combined into an unsatisfiable one. *)
      User_error.raise ~loc
        [ Pp.text
          "This rule forbids all sandboxing modes (but it also requires \
           sandboxing)"
        ]
    | Some choice -> choice

  let evaluate_rule (rule : Internal_rule.t) =
    let* static_deps = Fiber.Once.get rule.static_deps in
    let+ action, dynamic_action_deps = evaluate_action_and_dynamic_deps rule in
    let static_action_deps = Static_deps.action_deps static_deps in
    let action_deps = Dep.Set.union static_action_deps dynamic_action_deps in
    (action, action_deps)

  (* Same as the function just bellow, but with less opportunity for
    parallelism. We keep this dead code here for documentation purposes as it
     is easier to read the one bellow. The reader only has to check that both
     function do the same thing. *)
  let _evaluate_rule_and_wait_for_dependencies rule =
    let* action, action_deps = evaluate_rule rule in
    let+ () = build_deps action_deps in
    (action, action_deps)

  (* The following function does exactly the same as the function above with
    the difference that it starts the build of static dependencies before we
     know the final action and set of dynamic dependencies. We do this to
     increase opportunities for parallelism. *)
  let evaluate_rule_and_wait_for_dependencies (rule : Internal_rule.t) =
    let* static_deps = Fiber.Once.get rule.static_deps in
    let static_action_deps = Static_deps.action_deps static_deps in
    (* Build the static dependencies in parallel with evaluation the action and
      dynamic dependencies *)
    let* action, dynamic_action_deps =
      Fiber.fork_and_join_unit
        (fun () -> build_deps static_action_deps)
        (fun () -> evaluate_action_and_dynamic_deps rule)
    in
    build_deps dynamic_action_deps
    >>>
    let action_deps = Dep.Set.union static_action_deps dynamic_action_deps in
    Fiber.return (action, action_deps)

  let start_rule t _rule = t.hook Rule_started

  let lookup_cache = function
    | None -> fun _ _ -> Result.Error "memory is not enabled"
    | Some memory ->
      fun force key ->
        let open Result.O in
        let* () =
          if force then
            Result.Error "build is forced"
          else
            Result.Ok ()
        in
        let+ _, targets = Dune_manager.Client.search memory key in
        targets

  (* Same as [rename] except that if the source doesn't exist we delete the
    destination *)
  let rename_optional_file ~src ~dst =
    let src = Path.Build.to_string src in
    let dst = Path.Build.to_string dst in
    match Unix.rename src dst with
    | () -> ()
    | exception Unix.Unix_error ((ENOENT | ENOTDIR), _, _) -> (
      match Unix.unlink dst with
      | exception Unix.Unix_error (ENOENT, _, _) -> ()
      | () -> () )

  let execute_rule_impl rule =
    let t = t () in
    let { Internal_rule.dir
      ; targets
        ; env
        ; context
        ; mode
        ; locks
        ; id = _
        ; static_deps = _
        ; build = _
        ; info
        } =
      rule
    in
    start_rule t rule;
    let* action, deps = evaluate_rule_and_wait_for_dependencies rule in
    Fs.mkdir_p dir;
    let targets_as_list = Path.Build.Set.to_list targets in
    let head_target = List.hd targets_as_list in
    let prev_trace = Trace_db.get (Path.build head_target) in
    let sandbox_mode =
      match Action.is_useful_to_sandbox action with
      | Clearly_not ->
        let config = Dep.Set.sandbox_config deps in
        if Sandbox_config.mem config Sandbox_mode.none then
          Sandbox_mode.none
        else
          User_error.raise
            ~loc:(rule_loc ~file_tree:t.file_tree ~info ~dir)
            [ Pp.text
              "Rule dependencies are configured to require sandboxing, but \
               the rule has no actions that could potentially require \
               sandboxing."
            ]
      | Maybe ->
        select_sandbox_mode
          ~loc:(rule_loc ~file_tree:t.file_tree ~info ~dir)
          (Dep.Set.sandbox_config deps)
          ~sandboxing_preference:t.sandboxing_preference
    in
    let rule_digest =
      let env =
        match (env, context) with
        | None, None -> Env.initial
        | Some e, _ -> e
        | None, Some c -> c.env
      in
      let trace =
        ( Dep.Set.trace deps ~sandbox_mode ~env ~eval_pred
        , List.map targets_as_list ~f:(fun p -> Path.to_string (Path.build p))
        , Option.map context ~f:(fun c -> c.name)
        , Action.for_shell action )
      in
      Digest.generic trace
    in
    let targets_digest = compute_targets_digest targets_as_list in
    let sandbox =
      match sandbox_mode with
      | Some mode ->
        let digest = Digest.to_string rule_digest in
        Some (Path.Build.relative sandbox_dir digest, mode)
      | None -> None
    in
    let force =
      !Clflags.force
      && List.exists targets_as_list ~f:Path.Build.is_alias_stamp_file
    in
    let something_changed =
      match (prev_trace, targets_digest, Dep.Set.has_universe deps) with
      | Some prev_trace, Some targets_digest, false ->
        prev_trace.rule_digest <> rule_digest
        || prev_trace.targets_digest <> targets_digest
      | _ -> true
    in
    let* () =
      if force || something_changed then (
<<<<<<< HEAD
        List.iter targets_as_list ~f:(fun p ->
          Path.unlink_no_err (Path.build p));
        match lookup_cache t.memory force rule_digest with
        | Result.Ok files ->
          let retrieve (dest, source, _) =
            Log.infof "retrieve %s from cache" (Path.to_string dest);
            Unix.link (Path.to_string source) (Path.to_string dest)
          and digest (_, _, digest) = digest in
          List.iter ~f:retrieve files;
          Trace.set (Path.build head_target)
            { rule_digest
            ; targets_digest = Digest.generic (List.map ~f:digest files)
            };
          Fiber.return ()
        | Result.Error e ->
          Log.infof "cache miss: %s" e;
          pending_targets := Path.Build.Set.union targets !pending_targets;
          let loc = Rule.Info.loc info in
          let sandboxed, action =
            match sandbox with
            | None -> (None, action)
            | Some (sandbox_dir, sandbox_mode) ->
              Path.rm_rf (Path.build sandbox_dir);
              let sandboxed path : Path.Build.t =
                Path.Build.append_local sandbox_dir (Path.Build.local path)
              in
              Dep.Set.dirs deps
              |> Path.Set.iter ~f:(fun p ->
                match Path.as_in_build_dir p with
                | None -> Fs.assert_exists ~loc p
                | Some p -> Fs.mkdir_p (sandboxed p));
              Fs.mkdir_p (sandboxed dir);
              ( Some sandboxed
              , Action.sandbox action ~sandboxed ~mode:sandbox_mode ~deps
                ~eval_pred )
          in
          let chdirs = Action.chdirs action in
          Path.Set.iter chdirs ~f:Fs.(mkdir_p_or_check_exists ~loc);
          let+ () =
            with_locks locks ~f:(fun () ->
              Fiber.map (Action_exec.exec ~context ~env ~targets action)
                ~f:(fun () ->
                  match sandboxed with
                  | None -> ()
                  | Some sandboxed ->
                    List.iter targets_as_list ~f:(fun target ->
                      rename_optional_file ~src:(sandboxed target) ~dst:target)))
          in
          Option.iter sandbox ~f:(fun (p, _mode) -> Path.rm_rf (Path.build p));
          (* All went well, these targets are no longer pending *)
          pending_targets := Path.Build.Set.diff !pending_targets targets;
          let targets, targets_digest =
            compute_targets_digest_after_rule_execution ~info targets_as_list
          in
          Option.iter t.memory ~f:(fun memory ->
            ignore
              (Dune_manager.Client.promote memory targets rule_digest [] None));
          Trace.set (Path.build head_target) { rule_digest; targets_digest }
=======
        List.iter targets_as_list ~f:(fun target ->
          Path.unlink_no_err (Path.build target));
        pending_targets := Path.Build.Set.union targets !pending_targets;
        let loc = Rule.Info.loc info in
        let sandboxed, action =
          match sandbox with
          | None -> (None, action)
          | Some (sandbox_dir, sandbox_mode) ->
            Path.rm_rf (Path.build sandbox_dir);
            let sandboxed path : Path.Build.t =
              Path.Build.append_local sandbox_dir (Path.Build.local path)
            in
            Dep.Set.dirs deps
            |> Path.Set.iter ~f:(fun path ->
              match Path.as_in_build_dir path with
              | None -> Fs.assert_exists ~loc path
              | Some path -> Fs.mkdir_p (sandboxed path));
            Fs.mkdir_p (sandboxed dir);
            ( Some sandboxed
            , Action.sandbox action ~sandboxed ~mode:sandbox_mode ~deps
              ~eval_pred )
        in
        let chdirs = Action.chdirs action in
        Path.Set.iter chdirs ~f:Fs.(mkdir_p_or_check_exists ~loc);
        let+ () =
          with_locks locks ~f:(fun () ->
            Fiber.map (Action_exec.exec ~context ~env ~targets action)
              ~f:(fun () ->
                match sandboxed with
                | None -> ()
                | Some sandboxed ->
                  List.iter targets_as_list ~f:(fun target ->
                    rename_optional_file ~src:(sandboxed target) ~dst:target)))
        in
        Option.iter sandbox ~f:(fun (p, _mode) -> Path.rm_rf (Path.build p));
        (* All went well, these targets are no longer pending *)
        pending_targets := Path.Build.Set.diff !pending_targets targets;
        let targets_digest =
          compute_targets_digest_or_raise_error ~info targets_as_list
        in
        Trace_db.set (Path.build head_target) { rule_digest; targets_digest }
>>>>>>> f832aae5
      ) else
        Fiber.return ()
    in
    let+ () =
      match mode with
      | Standard
       |Fallback
       |Ignore_source_files ->
        Fiber.return ()
      | Promote { lifetime; into; only } ->
        Fiber.sequential_iter targets_as_list ~f:(fun path ->
          let consider_for_promotion =
            match only with
            | None -> true
            | Some pred ->
              Predicate_lang.exec pred
                (Path.reach (Path.build path) ~from:(Path.build dir))
                ~standard:Predicate_lang.true_
          in
          if consider_for_promotion then
            let in_source_tree = Path.Build.drop_build_context_exn path in
            let in_source_tree =
              match into with
              | None -> in_source_tree
              | Some { loc; dir } ->
                Path.Source.relative
                  (Path.Source.relative
                    (Path.Source.parent_exn in_source_tree)
                     dir ~error_loc:loc)
                  (Path.Source.basename in_source_tree)
            in
            let path = Path.build path in
            let in_source_tree = Path.source in_source_tree in
            if
              (not (Path.exists in_source_tree))
              || Cached_digest.file path <> Cached_digest.file in_source_tree
            then (
              if lifetime = Until_clean then
                Promoted_to_delete.add in_source_tree;
              Scheduler.ignore_for_watch in_source_tree;
              Artifact_substitution.copy_file () ~src:path ~dst:in_source_tree
                ~get_vcs:(File_tree.nearest_vcs t.file_tree)
            ) else
              Fiber.return ()
          else
            Fiber.return ())
    in
    t.hook Rule_completed

  (* a rule can have multiple files, but rule.run_rule may only be called once *)
  let build_file_impl path =
    let t = t () in
    let on_error exn = Dep_path.reraise exn (Path path) in
    Fiber.with_error_handler ~on_error (fun () ->
      get_rule t path
      >>= function
      | None ->
        (* file already exists *)
        Fiber.return ()
      | Some rule -> execute_rule rule)

  module Pred = struct
    let build_impl g =
      Pred.eval g |> Path.Set.to_list |> Fiber.parallel_iter ~f:build_file

    let eval_impl g =
      let dir = File_selector.dir g in
      Path.Set.filter (targets_of ~dir) ~f:(File_selector.test g)

    let eval =
      Memo.exec
        (Memo.create "eval-pred" ~doc:"Evaluate a predicate in a directory"
          ~input:(module File_selector)
           ~output:(Allow_cutoff (module Path.Set))
           ~visibility:Hidden Sync eval_impl)

    let build =
      Memo.exec
        (Memo.create "build-pred" ~doc:"build a predicate"
          ~input:(module File_selector)
           ~output:(Allow_cutoff (module Unit))
           ~visibility:Hidden Async build_impl)
  end

  let build_file_memo =
    Memo.create "build-file"
      ~output:(Allow_cutoff (module Unit))
      ~doc:"Build a file."
      ~input:(module Path)
      ~visibility:(Public Dpath.decode) Async build_file_impl

  let build_file = Memo.exec build_file_memo

  let execute_rule_memo =
    Memo.create "execute-rule"
      ~output:(Allow_cutoff (module Unit))
      ~doc:"-"
      ~input:(module Internal_rule)
      ~visibility:Hidden Async execute_rule_impl

  let execute_rule = Memo.exec execute_rule_memo

  let () =
    Fdecl.set Rule_fn.loc_decl (fun () ->
      let stack = Memo.get_call_stack () in
      List.find_map stack ~f:(fun frame ->
        match Memo.Stack_frame.as_instance_of frame ~of_:execute_rule_memo with
        | Some input -> Some input
        | None ->
          Memo.Stack_frame.as_instance_of frame
            ~of_:evaluate_action_and_dynamic_deps_memo)
      |> Option.bind ~f:(fun (rule : Internal_rule.t) ->
        Rule.Info.loc rule.info))
end

open Exported

let eval_pred = Pred.eval

let shim_of_build_goal request =
  let request =
    let open Build.O in
    request >>^ fun () -> Action.Progn []
  in
  Internal_rule.shim_of_build_goal ~build:request
    ~static_deps:(static_deps request)

let build_request ~request =
  let result = Fdecl.create () in
  let request =
    let open Build.O in
    request >>^ fun res -> Fdecl.set result res
  in
  let rule = shim_of_build_goal request in
  let+ _act, _deps = evaluate_rule_and_wait_for_dependencies rule in
  Fdecl.get result

let process_memcycle exn =
  let cycle =
    Memo.Cycle_error.get exn
    |> List.filter_map
      ~f:(Memo.Stack_frame.as_instance_of ~of_:build_file_memo)
  in
  match List.last cycle with
  | None ->
    let frames = Memo.Cycle_error.get exn in
    Code_error.raise "dependency cycle that does not involve any files"
      [ ("frames", Dyn.Encoder.(list Memo.Stack_frame.to_dyn) frames) ]
  | Some last ->
    let first = List.hd cycle in
    let cycle =
      if last = first then
        cycle
      else
        last :: cycle
    in
    User_error.raise
      [ Pp.text "Dependency cycle between the following files:"
      ; Pp.chain cycle ~f:(fun p ->
        Pp.verbatim (Path.to_string_maybe_quoted p))
      ]

module Rule = struct
  module Id = Internal_rule.Id

  module T = struct
    type t =
      { id : Id.t
      ; dir : Path.Build.t
      ; deps : Dep.Set.t
      ; targets : Path.Build.Set.t
      ; context : Context.t option
      ; action : Action.t
      }

    let compare a b = Id.compare a.id b.id

    let to_dyn _ = Dyn.opaque
  end

  include T
  module O = Comparable.Make (T)
  module Set = O.Set
end

let set_packages f =
  let t = t () in
  Fdecl.set t.packages f

let package_deps pkg files =
  let t = t () in
  let rules_seen = ref Internal_rule.Set.empty in
  let rec loop fn acc =
    match Path.as_in_build_dir fn with
    | None ->
      (* if this file isn't in the build dir, it doesnt belong to any packages
        and it doesn't have dependencies that do *)
      acc
    | Some fn -> (
      let pkgs = Fdecl.get t.packages fn in
      match Package.Name.Set.is_empty pkgs with
      | true -> loop_deps fn acc
      | false ->
        if Package.Name.Set.mem pkgs pkg then
          loop_deps fn acc
        else
          Package.Name.Set.union acc pkgs )
  and loop_deps fn acc =
    match Path.Build.Table.find t.files fn with
    | None -> acc
    | Some ir ->
      if Internal_rule.Set.mem !rules_seen ir then
        acc
      else (
        rules_seen := Internal_rule.Set.add !rules_seen ir;
        (* We know that at this point of execution, all the relevant ivars have
          been filled so the following calls to [X.peek_exn] cannot raise. *)
        let static_deps = Fiber.Once.peek_exn ir.static_deps in
        let static_action_deps = Static_deps.action_deps static_deps in
        let _act, dynamic_action_deps =
          Memo.peek_exn evaluate_action_and_dynamic_deps_memo ir
        in
        let action_deps =
          Path.Set.union
            (Dep.Set.paths static_action_deps ~eval_pred)
            (Dep.Set.paths dynamic_action_deps ~eval_pred)
        in
        Path.Set.fold action_deps ~init:acc ~f:loop
      )
  in
  let open Build.O in
  Build.paths_for_rule files
  >>^ fun () ->
  (* We know that at this point of execution, all the relevant ivars have been
    filled *)
  Path.Set.fold files ~init:Package.Name.Set.empty ~f:(fun fn acc ->
    match Path.as_in_build_dir fn with
    | None -> acc
    | Some fn -> loop_deps fn acc)

let prefix_rules prefix ~f =
  let targets = Build.targets prefix in
  if not (Path.Build.Set.is_empty targets) then
    Code_error.raise "Build_system.prefix_rules' prefix contains targets"
      [ ("targets", Path.Build.Set.to_dyn targets) ];
  let res, rules = Rules.collect f in
  Rules.produce
    (Rules.map_rules rules ~f:(fun rule ->
      { rule with build = Build.O.( >>> ) prefix rule.build }));
  res

module Alias = Alias0

let assert_not_in_memoized_function () =
  match Memo.get_call_stack () with
  | [] -> ()
  | stack ->
    Code_error.raise
      "Build_system.entry_point: called inside a memoized function"
      [ ("stack", Dyn.Encoder.list Memo.Stack_frame.to_dyn stack) ]

let process_exn_and_reraise =
  Exn_with_backtrace.map_and_reraise
    ~f:
      (Dep_path.map ~f:(function
        | Memo.Cycle_error.E exn -> process_memcycle exn
        | _ as exn -> exn))

let entry_point_async ~f =
  assert_not_in_memoized_function ();
  Fiber.with_error_handler f ~on_error:process_exn_and_reraise

let entry_point_sync ~f =
  assert_not_in_memoized_function ();
  match Exn_with_backtrace.try_with f with
  | Ok x -> x
  | Error exn -> process_exn_and_reraise exn

let do_build ~request =
  Hooks.End_of_build.once Promotion.finalize;
  entry_point_async ~f:(fun () -> build_request ~request)

let all_targets () =
  let t = t () in
  entry_point_sync ~f:(fun () -> all_targets t)

let targets_of ~dir = entry_point_sync ~f:(fun () -> targets_of ~dir)

let is_target file = Path.Set.mem (targets_of ~dir:(Path.parent_exn file)) file

module Print_rules : sig
  val evaluate_rules :
    recursive:bool -> request:(unit, unit) Build.t -> Rule.t list Fiber.t
end = struct
  let rules_for_files rules deps =
    Dep.Set.paths deps ~eval_pred
    |> Path.Set.fold ~init:Rule.Set.empty ~f:(fun path acc ->
      match
        Path.as_in_build_dir path |> Option.bind ~f:(Path.Build.Map.find rules)
      with
      | None -> acc
      | Some rule -> Rule.Set.add acc rule)
    |> Rule.Set.to_list

  let evaluate_rules ~recursive ~request =
    entry_point_sync ~f:(fun () ->
      let rules = ref Internal_rule.Id.Map.empty in
      let rec run_rule (rule : Internal_rule.t) =
        if Internal_rule.Id.Map.mem !rules rule.id then
          Fiber.return ()
        else
          let* action, deps = evaluate_rule rule in
          let rule =
            { Rule.id = rule.id
            ; dir = rule.dir
            ; deps
            ; targets = rule.targets
            ; context = rule.context
            ; action
            }
          in
          rules := Internal_rule.Id.Map.set !rules rule.id rule;
          if recursive then
            Dep.Set.parallel_iter_files deps ~f:proc_rule ~eval_pred
          else
            Fiber.return ()
      and proc_rule dep =
        match get_rule_other dep with
        | None -> Fiber.return () (* external files *)
        | Some rule -> run_rule rule
      in
      let rule_shim = shim_of_build_goal request in
      let* _act, goal = evaluate_rule rule_shim in
      let+ () = Dep.Set.parallel_iter_files goal ~f:proc_rule ~eval_pred in
      let rules =
        Internal_rule.Id.Map.fold !rules ~init:Path.Build.Map.empty
          ~f:(fun (r : Rule.t) acc ->
            Path.Build.Set.fold r.targets ~init:acc ~f:(fun fn acc ->
              Path.Build.Map.set acc fn r))
      in
      match
        Rule.Id.Top_closure.top_closure
          (rules_for_files rules goal)
          ~key:(fun (r : Rule.t) -> r.id)
          ~deps:(fun (r : Rule.t) -> rules_for_files rules r.deps)
      with
      | Ok l -> l
      | Error cycle ->
        User_error.raise
          [ Pp.text "Dependency cycle detected:"
          ; Pp.chain cycle ~f:(fun rule ->
            Pp.verbatim
              (Path.to_string_maybe_quoted
                (Path.build (Path.Build.Set.choose_exn rule.Rule.targets))))
          ])
end

include Print_rules

module All_lib_deps : sig
  val all_lib_deps :
       request:(unit, unit) Build.t
    -> Lib_deps_info.t Path.Source.Map.t String.Map.t Fiber.t
end = struct
  let static_deps_of_request request =
    Static_deps.paths @@ Build.static_deps request ~all_targets:targets_of

  let rules_for_files paths =
    Path.Set.fold paths ~init:[] ~f:(fun path acc ->
      match get_rule_other path with
      | None -> acc
      | Some rule -> rule :: acc)
    |> Internal_rule.Set.of_list |> Internal_rule.Set.to_list

  let rules_for_targets targets =
    Internal_rule.Id.Top_closure_f.top_closure (rules_for_files targets)
      ~key:(fun (r : Internal_rule.t) -> r.id)
      ~deps:(fun (r : Internal_rule.t) ->
        Fiber.Once.get r.static_deps
        >>| Static_deps.paths ~eval_pred
        >>| rules_for_files)
    >>| function
    | Ok l -> l
    | Error cycle ->
      User_error.raise
        [ Pp.text "Dependency cycle detected:"
        ; Pp.chain cycle ~f:(fun rule ->
          Pp.verbatim
            (Path.to_string_maybe_quoted
              (Path.build
                (Path.Build.Set.choose_exn rule.Internal_rule.targets))))
        ]

  let all_lib_deps ~request =
    let t = t () in
    let targets = static_deps_of_request request ~eval_pred in
    let* rules = rules_for_targets targets in
    let+ lib_deps =
      Fiber.parallel_map rules ~f:(fun rule ->
        let+ deps = Internal_rule.lib_deps rule in
        (rule, deps))
    in
    List.fold_left lib_deps ~init:[] ~f:(fun acc (rule, deps) ->
      if Lib_name.Map.is_empty deps then
        acc
      else
        match Path.Build.extract_build_context rule.Internal_rule.dir with
        | None -> acc
        | Some (context, p) -> (context, (p, deps)) :: acc)
    |> String.Map.of_list_multi
    |> String.Map.filteri ~f:(fun ctx _ -> String.Map.mem t.contexts ctx)
    |> String.Map.map
      ~f:(Path.Source.Map.of_list_reduce ~f:Lib_deps_info.merge)
end

include All_lib_deps

let load_dir_and_produce_its_rules ~dir =
  let loaded = load_dir ~dir in
  match loaded with
  | Non_build _ -> ()
  | Build loaded -> Rules.produce loaded.rules_produced

let load_dir ~dir = load_dir_and_produce_its_rules ~dir

let init ~contexts ?memory ~file_tree ~hook ~sandboxing_preference =
  let contexts =
    List.map contexts ~f:(fun c -> (c.Context.name, c))
    |> String.Map.of_list_exn
  in
  let t =
    { contexts
    ; files = Path.Build.Table.create 1024
    ; packages = Fdecl.create ()
    ; file_tree
    ; gen_rules = Fdecl.create ()
    ; init_rules = Fdecl.create ()
    ; hook
    ; memory
    ; sandboxing_preference = sandboxing_preference @ Sandbox_mode.all
    }
  in
  Option.iter
    ~f:(fun m -> Dune_manager.Client.set_build_dir m Path.build_dir)
    t.memory;
  set t<|MERGE_RESOLUTION|>--- conflicted
+++ resolved
@@ -1435,9 +1435,8 @@
     in
     let* () =
       if force || something_changed then (
-<<<<<<< HEAD
-        List.iter targets_as_list ~f:(fun p ->
-          Path.unlink_no_err (Path.build p));
+        List.iter targets_as_list ~f:(fun target ->
+          Path.unlink_no_err (Path.build target));
         match lookup_cache t.memory force rule_digest with
         | Result.Ok files ->
           let retrieve (dest, source, _) =
@@ -1445,7 +1444,7 @@
             Unix.link (Path.to_string source) (Path.to_string dest)
           and digest (_, _, digest) = digest in
           List.iter ~f:retrieve files;
-          Trace.set (Path.build head_target)
+          Trace_db.set (Path.build head_target)
             { rule_digest
             ; targets_digest = Digest.generic (List.map ~f:digest files)
             };
@@ -1463,10 +1462,10 @@
                 Path.Build.append_local sandbox_dir (Path.Build.local path)
               in
               Dep.Set.dirs deps
-              |> Path.Set.iter ~f:(fun p ->
-                match Path.as_in_build_dir p with
-                | None -> Fs.assert_exists ~loc p
-                | Some p -> Fs.mkdir_p (sandboxed p));
+              |> Path.Set.iter ~f:(fun path ->
+                match Path.as_in_build_dir path with
+                | None -> Fs.assert_exists ~loc path
+                | Some path -> Fs.mkdir_p (sandboxed path));
               Fs.mkdir_p (sandboxed dir);
               ( Some sandboxed
               , Action.sandbox action ~sandboxed ~mode:sandbox_mode ~deps
@@ -1488,55 +1487,12 @@
           (* All went well, these targets are no longer pending *)
           pending_targets := Path.Build.Set.diff !pending_targets targets;
           let targets, targets_digest =
-            compute_targets_digest_after_rule_execution ~info targets_as_list
+            compute_targets_digest_or_raise_error ~info targets_as_list
           in
           Option.iter t.memory ~f:(fun memory ->
             ignore
               (Dune_manager.Client.promote memory targets rule_digest [] None));
-          Trace.set (Path.build head_target) { rule_digest; targets_digest }
-=======
-        List.iter targets_as_list ~f:(fun target ->
-          Path.unlink_no_err (Path.build target));
-        pending_targets := Path.Build.Set.union targets !pending_targets;
-        let loc = Rule.Info.loc info in
-        let sandboxed, action =
-          match sandbox with
-          | None -> (None, action)
-          | Some (sandbox_dir, sandbox_mode) ->
-            Path.rm_rf (Path.build sandbox_dir);
-            let sandboxed path : Path.Build.t =
-              Path.Build.append_local sandbox_dir (Path.Build.local path)
-            in
-            Dep.Set.dirs deps
-            |> Path.Set.iter ~f:(fun path ->
-              match Path.as_in_build_dir path with
-              | None -> Fs.assert_exists ~loc path
-              | Some path -> Fs.mkdir_p (sandboxed path));
-            Fs.mkdir_p (sandboxed dir);
-            ( Some sandboxed
-            , Action.sandbox action ~sandboxed ~mode:sandbox_mode ~deps
-              ~eval_pred )
-        in
-        let chdirs = Action.chdirs action in
-        Path.Set.iter chdirs ~f:Fs.(mkdir_p_or_check_exists ~loc);
-        let+ () =
-          with_locks locks ~f:(fun () ->
-            Fiber.map (Action_exec.exec ~context ~env ~targets action)
-              ~f:(fun () ->
-                match sandboxed with
-                | None -> ()
-                | Some sandboxed ->
-                  List.iter targets_as_list ~f:(fun target ->
-                    rename_optional_file ~src:(sandboxed target) ~dst:target)))
-        in
-        Option.iter sandbox ~f:(fun (p, _mode) -> Path.rm_rf (Path.build p));
-        (* All went well, these targets are no longer pending *)
-        pending_targets := Path.Build.Set.diff !pending_targets targets;
-        let targets_digest =
-          compute_targets_digest_or_raise_error ~info targets_as_list
-        in
-        Trace_db.set (Path.build head_target) { rule_digest; targets_digest }
->>>>>>> f832aae5
+          Trace_db.set (Path.build head_target) { rule_digest; targets_digest }
       ) else
         Fiber.return ()
     in
