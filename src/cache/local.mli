open Stdune
open Cache_intf

include Cache

(** The default root directory of the local cache. *)
val default_root : unit -> Path.t

(** A matadata file contains a list of [files] produced by a cached build rule,
    along with some [metadata] that can be empty.

    One example of what can be included in the [metadata] field is a git commit
    at which the [files] were built, which makes it possible to exchange cache
    entries relevant to a specific commit between local and distributed caches. *)
module Metadata_file : sig
  type t =
    { metadata : Sexp.t list
    ; files : File.t list
    }

  val to_sexp : t -> Sexp.t

  val of_sexp : Sexp.t -> (t, string) result

  val to_string : t -> string

  val of_string : string -> (t, string) result

  val parse : Path.t -> (t, string) result
end

(** Like [promote] but also returns the resulting metadata and promotions. *)
val promote_sync :
     t
  -> (Path.Build.t * Digest.t) list
  -> Key.t
  -> metadata
  -> repository:int option
  -> duplication:Duplication_mode.t option
  -> (Metadata_file.t * promotion list, string) Result.t

(** Create a local cache. The only required argument is a handler for commands
    from the cache, such as [Dedup] that tell Dune that some files can be
    replaced with hardlinks to their cached versions. The [root] argument
    defaults to the [default_root]. If [duplication_mode] is omitted, we attempt
    to detect whether hardlinks are supported and use [Hardlink] if they are,
    falling back to [Copy] otherwise. *)
val make :
     ?root:Path.t
  -> ?duplication_mode:Duplication_mode.t
  -> ?log:(User_message.Style.t Pp.t list -> unit)
  -> ?warn:(User_message.Style.t Pp.t list -> unit)
  -> command_handler:(command -> unit)
  -> unit
  -> (t, string) Result.t

(** The deduplication mode that was set or detected automatically (if omitted)
    during the local cache creation with the function [make]. *)
val duplication_mode : t -> Duplication_mode.t

(** The overhead size of the cache, that is, the total size of files in the
    cache that are not linked from any build directory. *)
val overhead_size : t -> int

module Trimming_result : sig
  type t =
    { trimmed_files_size : int
    ; trimmed_files : Path.t list
    ; trimmed_metafiles : Path.t list
    }
end

(** Return a list of unexpected paths that exist in the root directory of the
    cache. A non-empty result suggests that the cache directory contains
    multiple versions of the cache, making [trim] and [garbage_collect] less
    effective. *)
val detect_unexpected_dirs_under_cache_root :
  t -> (Path.t list, Unix.error) result

(** [trim cache size] removes files from [cache], starting with the least
    recently used one, until [size] bytes have been freed. *)
val trim : t -> int -> Trimming_result.t

(** Purge invalid or incomplete cached rules. *)
<<<<<<< HEAD
val garbage_collect : t -> Trimming_result.t

(** Path to a metadata file *)
val path_metadata : t -> Key.t -> Path.t

(** Path to a data file *)
val path_data : t -> Key.t -> Path.t

(** Path to a safe, instance specific temporary directory *)
val path_tmp : t -> string -> Path.t
=======
val garbage_collect : t -> Trimming_result.t
>>>>>>> 048efca9
<|MERGE_RESOLUTION|>--- conflicted
+++ resolved
@@ -82,17 +82,13 @@
 val trim : t -> int -> Trimming_result.t
 
 (** Purge invalid or incomplete cached rules. *)
-<<<<<<< HEAD
 val garbage_collect : t -> Trimming_result.t
 
 (** Path to a metadata file *)
-val path_metadata : t -> Key.t -> Path.t
+val metadata_path : t -> Key.t -> Path.t
 
 (** Path to a data file *)
-val path_data : t -> Key.t -> Path.t
+val file_path : t -> Key.t -> Path.t
 
 (** Path to a safe, instance specific temporary directory *)
-val path_tmp : t -> string -> Path.t
-=======
-val garbage_collect : t -> Trimming_result.t
->>>>>>> 048efca9
+val path_tmp : t -> string -> Path.t