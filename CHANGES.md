next
----

- Ignore stderr output when trying to find out the number of jobs
  available (#1118, fix #1116, @diml)

- Fix error message when the source directory of `copy_files` does not exist.
  (#1120, fix #1099, @emillon)

- Highlight error locations in error messages (#1121, @emillon)

- Display actual stanza when package is ambiguous (#1126, fix #1123, @emillon)

- Add `dune unstable-fmt` to format `dune` files. The interface and syntax are
  still subject to change, so use with caution. (#1130, fix #940, @emillon)

- Improve error message for `dune utop` without a library name (#1154, fix
  #1149, @emillon)

- Fix parsing `ocamllex` stanza in jbuild files (#1150, @rgrinberg)

- Highlight multi-line errors (#1131, @anuragsoni)

- Do no try to generate shared libraries when this is not supported by
  the OS (#1165, fix #1051, @diml)

- Fix `Flags.write_{sexp,lines}` in configurator by avoiding the use of
  `Stdune.Path` (#1175, fix #1161, @rgrinberg)

- Add support for `findlib.dynload`: when linking an executable using
  `findlib.dynload`, automatically record linked in libraries and
  findlib predicates (#1172, @bobot)

- Add support for promoting a selected list of files (#1192, @diml)

- Add an emacs mode providing helpers to promote correction files
  (#1192, @diml)

- Improve message suggesting to remove parentheses (#1196, fix #1173, @emillon)

- Add `(wrapped (transition "..message.."))` as an option that will generate
  wrapped modules but keep unwrapped modules with a deprecation message to
  preserve compatibility. (#1188, fix #985, @rgrinberg)

- Fix the flags passed to the ppx rewriter when using `staged_pps` (#1218, @diml)

- Add `(env var)` to add a dependency to an environment variable.
  (#1186, @emillon)

- Add a simple version of a polling mode: `dune build -w` keeps
  running and restarts the build when something change on the
  filesystem (#1140, @kodek16)

- Cleanup the way we detect the library search path. We no longer call
  `opam config var lib` in the default build context (#1226, @diml)

- Make test stanzas honor the -p flag. (#1236, fix #1231, @emillon)

- Test stanzas take an optional (action) field to customize how they run (#1248,
  #1195, @emillon)

- Add support for private modules via the `private_modules` field (#1241, fix
  #427, @rgrinberg)

<<<<<<< HEAD
- Add support for passing arguments to the OCaml compiler via a
  response file when the list of arguments is too long (#1256, @diml)
=======
- Do not print diffs by default when running inside dune (#1260, @diml)
>>>>>>> ce7173e9

1.1.1 (08/08/2018)
------------------

- Fix `$ jbuilder --dev` (#1104, fixes #1103, @rgrinberg)

- Fix dune exec when `--build-dir` is set to an absolute path (#1105, fixes
  #1101, @rgrinberg)

- Fix duplicate profile argument in suggested command when an external library
  is missing (#1109, #1106, @emillon)

- `-opaque` wasn't correctly being added to modules without an interface.
  (#1108, fix #1107, @rgrinberg)

- Fix validation of library `name` fields and make sure this validation also
  applies when the `name` is derived from the `public_name`. (#1110, fix #1102,
  @rgrinberg)

- Fix a bug causing the toplevel `env` stanza in the workspace file to
  be ignored when at least one context had `(merlin)` (#1114, @diml)

1.1.0 (06/08/2018)
------------------

- Fix lookup of command line specified files when `--root` is given. Previously,
  passing in `--root` in conjunction with `--workspace` or `--config` would not
  work correctly (#997, @rgrinberg)

- Add support for customizing env nodes in workspace files. The `env` stanza is
  now allowed in toplevel position in the workspace file, or for individual
  contexts. This feature requires `(dune lang 1.1)` (#1038, @rgrinberg)

- Add `enabled_if` field for aliases and tests. This field controls whether the
  test will be ran using a boolean expression language. (#819, @rgrinberg)

- Make `name`, `names` fields optional when a `public_name`, `public_names`
  field is provided. (#1041, fix #1000, @rgrinberg)

- Interpret `X` in `--libdir X` as relative to `PREFIX` when `X` is relative
  (#1072, fix #1070, @diml)

- Add support for multi directory libraries by writing
  `(include_subdirs unqualified)` (#1034, @diml)

- Add `(staged_pps ...)` to support staged ppx rewriters such as ones
  using the OCaml typer like `ppx_import` (#1080, fix #193, @diml)

- Use `-opaque` in the `dev` profile. This option trades off binary quality for
  compilation speed when compiling .cmx files. (#1079, fix #1058, @rgrinberg)

- Fix placeholders in `dune subst` documentation (#1090, @emillon, thanks
  @trefis for the bug report)

- Add locations to errors when a missing binary in PATH comes from a dune file
  (#1096, fixes #1095, @rgrinberg)

1.0.1 (19/07/2018)
------------------

- Fix parsing of `%{lib:name:file}` forms (#1022, fixes #1019, @diml)

1.0.0 (10/07/2018)
------------------

- Do not load the user configuration file when running inside dune
  (#700 @diml)

- Do not infer ${null} to be a target (#693 fixes #694 @rgrinberg)

- Introduce jbuilder.configurator library. This is a revived version of
  janestreet's configurator library with better cross compilation support, a
  versioned API, and no external dependencies. (#673, #678 #692, #695
  @rgrinberg)

- Register the transitive dependencies of compilation units as the
  compiler might read `.cm*` files recursively (#666, fixes #660,
  @emillon)

- Fix a bug causing `jbuilder external-lib-deps` to crash (#723,
  @diml)

- `-j` now defaults to the number of processing units available rather
  4 (#726, @diml)

- Fix attaching index.mld to documentation (#731, fixes #717 @rgrinberg)

- Scan the file system lazily (#732, fixes #718 and #228, @diml)

- Add support for setting the default ocaml flags and for build
  profiles (#419, @diml)

- Display a better error messages when writing `(inline_tests)` in an
  executable stanza (#748, @diml)

- Restore promoted files when they are deleted or changed in the
  source tree (#760, fix #759, @diml)

- Fix a crash when using an invalid alias name (#762, fixes #761,
  @diml)

- Fix a crash when using c files from another directory (#758, fixes
  #734, @diml)

- Add an `ignored_subdirs` stanza to replace `jbuild-ignore` files
  (#767, @diml)

- Fix a bug where Dune ignored previous occurrences of duplicated
  fields (#779, @diml)

- Allow setting custom build directories using the `--build-dir` flag or
  `DUNE_BUILD_DIR` environment variable (#846, fix #291, @diml @rgrinberg)

- In dune files, remove support for block (`#| ... |#)`) and sexp
  (`#;`) comments. These were very rarely used and complicate the
  language (#837, @diml)

- In dune files, add support for block strings, allowing to nicely
  format blocks of texts (#837, @diml)

- Remove hard-coded knowledge of ppx_driver and
  ocaml-migrate-parsetree when using a `dune` file (#576, @diml)

- Make the output of Dune slightly more deterministic when run from
  inside Dune (#855, @diml)

- Simplify quoting behavior of variables. All values are now multi-valued and
  whether a multi valued variable is allowed is determined by the quoting and
  substitution context it appears in. (#849, fix #701, @rgrinberg)

- Fix documentation generation for private libraries. (#864, fix #856,
  @rgrinberg)

- Use `Marshal` to store digest and incremental databases. This improves the
  speed of 0 rebuilds. (#817, @diml)

* Allow setting environment variables in `findlib.conf` for cross compilation
  contexts. (#733, @rgrinberg)

- Add a `link_deps` field to executables, to specify link-time dependencies
  like version scripts. (#879, fix #852, @emillon)

- Rename `files_recursively_in` to `source_tree` to make it clearer it
  doesn't include generated files (#899, fix #843, @diml)

- Present the `menhir` stanza as an extension with its own version
  (#901, @diml)

- Improve the syntax of flags in `(pps ...)`. Now instead of `(pps
  (ppx1 -arg1 ppx2 (-foo x)))` one should write `(pps ppx1 -arg ppx2
  -- -foo x)` which looks nicer (#910, @diml)

- Make `(diff a b)` ignore trailing cr on Windows and add `(cmp a b)` for
  comparing binary files (#904, fix #844, @diml)

- Make `dev` the default build profile (#920, @diml)

- Version `dune-workspace` and `~/.config/dune/config` files (#932, @diml)

- Add the ability to build an alias non-recursively from the command
  line by writing `@@alias` (#926, @diml)

- Add a special `default` alias that defaults to `(alias_rec install)`
  when not defined by the user and make `@@default` be the default
  target (#926, @diml)

- Forbid `#require` in `dune` files in OCaml syntax (#938, @diml)

- Add `%{profile}` variable. (#938, @rgrinberg)

- Do not require opam-installer anymore (#941, @diml)

- Add the `lib_root` and `libexec_root` install sections (#947, @diml)

- Rename `path:file` to `dep:file` (#944, @emillon)

- Remove `path-no-dep:file` (#948, @emillon)

- Adapt the behavior of `dune subst` for dune projects (#960, @diml)

- Add the `lib_root` and `libexec_root` sections to install stanzas
  (#947, @diml)

- Add a `Configurator.V1.Flags` module that improves the flag reading/writing
  API (#840, @avsm)

- Add a `tests` stanza that simlpified defining regular and expect tests
  (#822, @rgrinberg)

- Change the `subst` subcommand to lookup the project name from the
  `dune-project` whenever it's available. (#960, @diml)

- The `subst` subcommand no longer looks up the root workspace. Previously this
  detection would break the command whenever `-p` wasn't passed. (#960, @diml)

- Add a `# DUNE_GEN` in META template files. This is done for consistency with
  `# JBUILDER_GEN`. (#958, @rgrinberg)

- Rename the following variables in dune files:
  + `SCOPE_ROOT` to `project_root`
  + `@` to `targets`
  + `^` to `deps`
  `<` was renamed in this PR and latter deleted in favor or named dependencies.
  (#957, @rgrinberg)

- Rename `ROOT` to `workspace_root` in dune files (#993, @diml)

- Lowercase all built-in %{variables} in dune files (#956, @rgrinberg)

- New syntax for naming dependencies: `(deps (:x a b) (:y (glob_files *.c*)))`.
  This replaces the use for `${<}` in dune files. (#950, @diml, @rgrinberg)

- Fix detection of dynamic cycles, which in particular may appear when
  using `(package ..)` dependencies (#988, @diml)

1.0+beta20 (10/04/2018)
-----------------------

- Add a `documentation` stanza. This stanza allows one to attach .mld files to
  opam packages. (#570 @rgrinberg)

- Execute all actions (defined using `(action ..)`) in the context's
  environment. (#623 @rgrinberg)

- Add a `(universe)` special dependency to specify that an action depend on
  everything in the universe. Jbuilder cannot cache the result of an action that
  depend on the universe (#603, fixes #255 @diml)

- Add a `(package <package>)` dependency specification to indicate dependency on
  a whole package. Rules depending on whole package will be executed in an
  environment similar to the one we get once the package is installed (#624,
  @rgrinberg and @diml)

- Don't pass `-runtime-variant _pic` on Windows (#635, fixes #573 @diml)

- Display documentation in alphabetical order. This is relevant to packages,
  libraries, and modules. (#647, fixes #606 @rgrinberg)

- Missing asm in ocaml -config on bytecode only architecture is no longer fatal.
  The same kind of fix is preemptively applied to C compilers being absent.
  (#646, fixes $637 @rgrinberg)

- Use the host's PATH variable when running actions during cross compilation
  (#649, fixes #625 @rgrinberg)

- Fix incorrect include (`-I`) flags being passed to odoc. These flags should be
  directories that include .odoc files, rather than the include flags of the
  libraries. (#652 fixes #651 @rgrinberg)

- Fix a regression introduced by beta19 where the generated merlin
  files didn't include the right `-ppx` flags in some cases (#658
  fixes #657 @diml)

- Fix error message when a public library is defined twice. Before
  jbuilder would raise an uncaught exception (Fixes #661, @diml)

- Fix several cases where `external-lib-deps` was returning too little
  dependencies (#667, fixes #644 @diml)

- Place module list on own line in generated entry point mld (#670 @antron)

- Cosmetic improvements to generated entry point mld (#653 @trefis)

- Remove most useless parentheses from the syntax (#915, @diml)

1.0+beta19.1 (21/03/2018)
-------------------------

- Fix regression introduced by beta19 where duplicate environment variables in
  Unix.environ would cause a fatal error. The first defined environment variable
  is now chosen. (#638 fixed by #640)

- Use ';' as the path separator for OCAMLPATH on Cygwin (#630 fixed by #636
  @diml).

- Use the contents of the `OCAMLPATH` environment variable when not relying on
  `ocamlfind` (#642 @diml)

1.0+beta19 (14/03/2018)
-----------------------

- Ignore errors during the generation of the .merlin (#569, fixes #568 and #51)

- Add a workaround for when a library normally installed by the
  compiler is not installed but still has a META file (#574, fixes
  #563)

- Do not depend on ocamlfind. Instead, hard-code the library path when
  installing from opam (#575)

- Change the default behavior regarding the check for overlaps between
  local and installed libraries. Now even if there is no link time
  conflict, we don't allow an external dependency to overlap with a
  local library, unless the user specifies `allow_overlapping_dependencies`
  in the jbuild file (#587, fixes #562)

- Expose a few more variables in jbuild files: `ext_obj`, `ext_asm`,
  `ext_lib`, `ext_dll` and `ext_exe` as well as `${ocaml-config:XXX}`
  for most variables in the output of `ocamlc -config` (#590)

- Add support for inline and inline expectation tests. The system is
  generic and should support several inline test systems such as
  `ppx_inline_test`, `ppx_expect` or `qtest` (#547)

- Make sure modules in the current directory always have precedence
  over included directories (#597)

- Add support for building executables as object or shared object
  files (#23)

- Add a `best` mode which is native with fallback to byte-code when
  native compilation is not available (#23)

- Fix locations reported in error messages (#609)

- Report error when a public library has a private dependency. Previously, this
  would be silently ignored and install broken artifacts (#607).

- Fix display when output is not a tty (#518)

1.0+beta18.1 (14/03/2018)
-------------------------

- Reduce the number of simultaneously opened fds (#578)

- Always produce an implementation for the alias module, for
  non-jbuilder users (Fix #576)

- Reduce interleaving in the scheduler in an attempt to make Jbuilder
  keep file descriptors open for less long (#586)

- Accept and ignore upcoming new library fields: `ppx.driver`,
  `inline_tests` and `inline_tests.backend` (#588)

- Add a hack to be able to build ppxlib, until beta20 which will have
  generic support for ppx drivers

1.0+beta18 (25/02/2018)
-----------------------

- Fix generation of the implicit alias module with 4.02. With 4.02 it
  must have an implementation while with OCaml >= 4.03 it can be an
  interface only module (#549)

- Let the parser distinguish quoted strings from atoms.  This makes
  possible to use "${v}" to concatenate the list of values provided by
  a split-variable.  Concatenating split-variables with text is also
  now required to be quoted.

- Split calls to ocamldep. Before ocamldep would be called once per
  `library`/`executables` stanza. Now it is called once per file
  (#486)

- Make sure to not pass `-I <stdlib-dir>` to the compiler. It is
  useless and it causes problems in some cases (#488)

- Don't stop on the first error. Before, jbuilder would stop its
  execution after an error was encountered. Now it continues until
  all branches have been explored (#477)

- Add support for a user configuration file (#490)

- Add more display modes and change the default display of
  Jbuilder. The mode can be set from the command line or from the
  configuration file (#490)

- Allow to set the concurrency level (`-j N`) from the configuration file (#491)

- Store artifacts for libraries and executables in separate
  directories. This ensure that Two libraries defined in the same
  directory can't see each other unless one of them depend on the
  other (#472)

- Better support for mli/rei only modules (#489)

- Fix support for byte-code only architectures (#510, fixes #330)

- Fix a regression in `external-lib-deps` introduced in 1.0+beta17
  (#512, fixes #485)

- `@doc` alias will now build only documentation for public libraries. A new
  `@doc-private` alias has been added to build documentation for private
  libraries.

- Refactor internal library management. It should now be possible to
  run `jbuilder build @lint` in Base for instance (#516)

- Fix invalid warning about non-existent directory (#536, fixes #534)

1.0+beta17 (01/02/2018)
-----------------------

- Make jbuilder aware that `num` is an external package in OCaml >= 4.06.0
  (#358)

- `jbuilder exec` will now rebuild the executable before running it if
  necessary. This can be turned off by passing `--no-build` (#345)

- Fix `jbuilder utop` to work in any working directory (#339)

- Fix generation of META synopsis that contains double quotes (#337)

- Add `S .` to .merlin by default (#284)

- Improve `jbuilder exec` to make it possible to execute non public executables.
  `jbuilder exec path/bin` will execute `bin` inside default (or specified)
  context relative to `path`. `jbuilder exec /path` will execute `/path` as
  absolute path but with the context's environment set appropriately. Lastly,
  `jbuilder exec` will change the root as to which paths are relative using the
  `-root` option. (#286)

- Fix `jbuilder rules` printing rules when some binaries are missing (#292)

- Build documentation for non public libraries (#306)

- Fix doc generation when several private libraries have the same name (#369)

- Fix copy# for C/C++ with Microsoft C compiler (#353)

- Add support for cross-compilation. Currently we are supporting the
  opam-cross-x repositories such as
  [opam-cross-windows](https://github.com/whitequark/opam-cross-windows)
  (#355)

- Simplify generated META files: do not generate the transitive
  closure of dependencies in META files (#405)

- Deprecated `${!...}`: the split behavior is now a property of the
  variable. For instance `${CC}`, `${^}`, `${read-lines:...}` all
  expand to lists unless used in the middle of a longer atom (#336)

- Add an `(include ...)` stanza allowing one to include another
  non-generated jbuild file in the current file (#402)

- Add a `(diff <file1> <file2>)` action allowing to diff files and
  promote generated files in case of mismatch (#402, #421)

- Add `jbuilder promote` and `--auto-promote` to promote files (#402,
  #421)

- Report better errors when using `(glob_files ...)` with a directory
  that doesn't exist (#413, Fix #412)

- Jbuilder now properly handles correction files produced by
  ppx_driver. This allows to use `[@@deriving_inline]` in .ml/.mli
  files. This require `ppx_driver >= v0.10.2` to work properly (#415)

- Make jbuilder load rules lazily instead of generating them all
  eagerly. This speeds up the initial startup time of jbuilder on big
  workspaces (#370)

- Now longer generate a `META.pkg.from-jbuilder` file. Now the only
  way to customize the generated `META` file is through
  `META.pkg.template`. This feature was unused and was making the code
  complicated (#370)

- Remove read-only attribute on Windows before unlink (#247)

- Use /Fo instead of -o when invoking the Microsoft C compiler to eliminate
  deprecation warning when compiling C++ sources (#354)

- Add a mode field to `rule` stanzas:
  + `(mode standard)` is the default
  + `(mode fallback)` replaces `(fallback)`
  + `(mode promote)` means that targets are copied to the source tree
  after the rule has completed
  + `(mode promote-until-clean)` is the same as `(mode promote)` except
  that `jbuilder clean` deletes the files copied to the source tree.
  (#437)

- Add a flag `--ignore-promoted-rules` to make jbuilder ignore rules
  with `(mode promote)`. `-p` implies `--ignore-promoted-rules` (#437)

- Display a warning for invalid lines in jbuild-ignore (#389)

- Always build `boot.exe` as a bytecode program. It makes the build of
  jbuilder faster and fix the build on some architectures (#463, fixes #446)

- Fix bad interaction between promotion and incremental builds on OSX
  (#460, fix #456)

1.0+beta16 (05/11/2017)
-----------------------

- Fix build on 32-bit OCaml (#313)

1.0+beta15 (04/11/2017)
-----------------------

- Change the semantic of aliases: there are no longer aliases that are
  recursive such as `install` or `runtest`. All aliases are
  non-recursive. However, when requesting an alias from the command
  line, this request the construction of the alias in the specified
  directory and all its children recursively. This allows users to get
  the same behavior as previous recursive aliases for their own
  aliases, such as `example`. Inside jbuild files, one can use `(deps
  (... (alias_rec xxx) ...))` to get the same behavior as on the
  command line. (#268)

- Include sub libraries that have a `.` in the generated documentation index
  (#280).

- Fix "up" links to the top-level index in the odoc generated documentation
  (#282).

- Fix `ARCH_SIXTYFOUR` detection for OCaml 4.06.0 (#303)

1.0+beta14 (11/10/2017)
-----------------------

- Add (copy_files <glob>) and (copy_files# <glob>) stanzas. These
  stanzas setup rules for copying files from a sub-directory to the
  current directory. This provides a reasonable way to support
  multi-directory library/executables in jbuilder (#35, @bobot)

- An empty `jbuild-workspace` file is now interpreted the same as one
  containing just `(context default)`

- Better support for on-demand utop toplevels on Windows and when the
  library has C stubs

- Print `Entering directory '...'` when the workspace root is not the
  current directory. This allows Emacs and Vim to know where relative
  filenames should be interpreted from. Fixes #138

- Fix a bug related to `menhir` stanzas: `menhir` stanzas with a
  `merge_into` field that were in `jbuild` files in sub-directories
  where incorrectly interpreted (#264)

- Add support for locks in actions, for tests that can't be run
  concurrently (#263)

- Support `${..}` syntax in the `include` stanza. (#231)

1.0+beta13 (05/09/2017)
-----------------------

- Generate toplevel html index for documentation (#224, @samoht)

- Fix recompilation of native artifacts. Regression introduced in the last
  version (1.0+beta12) when digests replaces timestamps for checking staleness
  (#238, @dra27)

1.0+beta12 (18/08/2017)
-----------------------

- Fix the quoting of `FLG` lines in generated `.merlin` files (#200,
  @mseri)

- Use the full path of archive files when linking. Before jbuilder
  would do: `-I <path> file.cmxa`, now it does `-I <path>
  <path>/file.cmxa`. Fixes #118 and #177

- Use an absolute path for ppx drivers in `.merlin` files. Merlin
  <3.0.0 used to run ppx commands from the directory where the
  `.merlin` was present but this is no longer the case

- Allow to use `jbuilder install` in contexts other than opam; if
  `ocamlfind` is present in the `PATH` and the user didn't pass
  `--prefix` or `--libdir` explicitly, use the output of `ocamlfind
  printconf destdir` as destination directory for library files (#179,
  @bobot)

- Allow `(:include ...)` forms in all `*flags` fields (#153, @dra27)

- Add a `utop` subcommand. Running `jbuilder utop` in a directory
  builds and executes a custom `utop` toplevel with all libraries
  defined in the current directory (#183, @rgrinberg)

- Do not accept `per_file` anymore in `preprocess` field. `per_file`
  was renamed `per_module` and it is planned to reuse `per_file` for
  another purpose

- Warn when a file is both present in the source tree and generated by
  a rule. Before, jbuilder would silently ignore the rule. One now has
  to add a field `(fallback)` to custom rules to keep the current
  behavior (#218)

- Get rid of the `deprecated-ppx-method` findlib package for ppx
  rewriters (#222, fixes #163)

- Use digests (MD5) of files contents to detect changes rather than
  just looking at the timestamps. We still use timestamps to avoid
  recomputing digests. The performance difference is negligible and we
  avoid more useless recompilations, especially when switching branches
  for instance (#209, fixes #158)

1.0+beta11 (21/07/2017)
-----------------------

- Fix the error message when there are more than one `<package>.opam`
  file for a given package

- Report an error when in a wrapped library, a module that is not the
  toplevel module depends on the toplevel module. This doesn't make as
  such a module would in theory be inaccessible from the outside

- Add `${SCOPE_ROOT}` pointing to the root of the current scope, to
  fix some misuses of `${ROOT}`

- Fix useless hint when all missing dependencies are optional (#137)

- Fix a bug preventing one from generating `META.pkg.template` with a
  custom rule (#190)

- Fix compilation of reason projects: .rei files where ignored and
  caused the build to fail (#184)

1.0+beta10 (08/06/2017)
-----------------------

- Add a `clean` subcommand (@rdavison, #89)

- Add support for generating API documentation with odoc (#74)

- Don't use unix in the bootstrap script, to avoid surprises with
  Cygwin

- Improve the behavior of `jbuilder exec` on Windows

- Add a `--no-buffer` option to see the output of commands in
  real-time. Should only be used with `-j1`

- Deprecate `per_file` in preprocessing specifications and
  rename it `per_module`

- Deprecate `copy-and-add-line-directive` and rename it `copy#`

- Remove the ability to load arbitrary libraries in jbuild file in
  OCaml syntax. Only `unix` is supported since a few released packages
  are using it. The OCaml syntax might eventually be replaced by a
  simpler mechanism that plays better with incremental builds

- Properly define and implement scopes

- Inside user actions, `${^}` now includes files matches by
  `(glob_files ...)` or `(file_recursively_in ...)`

- When the dependencies and targets of a rule can be inferred
  automatically, you no longer need to write them: `(rule (copy a b))`

- Inside `(run ...)`, `${xxx}` forms that expands to lists can now be
  split across multiple arguments by adding a `!`: `${!xxx}`. For
  instance: `(run foo ${!^})`

- Add support for using the contents of a file inside an action:
  - `${read:<file>}`
  - `${read-lines:<file>}`
  - `${read-strings:<file>}` (same as `read-lines` but lines are
    escaped using OCaml convention)

- When exiting prematurely because of a failure, if there are other
  background processes running and they fail, print these failures

- With msvc, `-lfoo` is transparently replaced by `foo.lib` (@dra27, #127)

- Automatically add the `.exe` when installing executables on Windows
  (#123)

- `(run <prog> ...)` now resolves `<prog>` locally if
  possible. i.e. `(run ${bin:prog} ...)` and `(run prog ...)` behave
  the same. This seems like the right default

- Fix a bug where `jbuild rules` would crash instead of reporting a
  proper build error

- Fix a race condition in future.ml causing jbuilder to crash on
  Windows in some cases (#101)

- Fix a bug causing ppx rewriter to not work properly when using
  multiple build contexts (#100)

- Fix .merlin generation: projects in the same workspace are added to
  merlin's source path, so "locate" works on them.

1.0+beta9 (19/05/2017)
----------------------

- Add support for building Reason projects (@rgrinberg, #58)

- Add support for building javascript with js-of-ocaml (@hhugo, #60)

- Better support for topkg release workflow. See
  [topkg-jbuilder](https://github.com/diml/topkg-jbuilder) for more
  details

- Port the manual to rst and setup a jbuilder project on
  readthedocs.org (@rgrinberg, #78)

- Hint for mistyped targets. Only suggest correction on the basename
  for now, otherwise it's slow when the workspace is big

- Add a `(package ...)` field for aliases, so that one can restrict
  tests to a specific package (@rgrinberg, #64)

- Fix a couple of bugs on Windows:
  + fix parsing of end of lines in some cases
  + do not take the case into account when comparing environment
    variable names

- Add AppVeyor CI

- Better error message in case a chain of dependencies *crosses* the
  installed world

- Better error messages for invalid dependency list in jbuild files

- Several improvements/fixes regarding the handling of findlib packages:
  + Better error messages when a findlib package is unavailable
  + Don't crash when an installed findlib package has missing
    dependencies
  + Handle the findlib alternative directory layout which is still
    used by a few packages

- Add `jbuilder installed-libraries --not-available` explaining why
  some libraries are not available

- jbuilder now records dependencies on files of external
  libraries. This mean that when you upgrade a library, jbuilder will
  know what need to be rebuilt.

- Add a `jbuilder rules` subcommand to dump internal compilation
  rules, mostly for debugging purposes

- Ignore all directories starting with a `.` or `_`. This seems to be
  a common pattern:
  - `.git`, `.hg`, `_darcs`
  - `_build`
  - `_opam` (opam 2 local switches)

- Fix the hint for `jbuilder external-lib-deps` (#72)

- Do not require `ocamllex` and `ocamlyacc` to be at the same location
  as `ocamlc` (#75)

1.0+beta8 (17/04/2017)
----------------------

- Added `${lib-available:<library-name>}` which expands to `true` or
  `false` with the same semantic as literals in `(select ...)` stanzas

- Remove hard-coded knowledge of a few specific ppx rewriters to ease
  maintenance moving forward

- Pass the library name to ppx rewriters via the `library-name` cookie

- Fix: make sure the action working directory exist before running it

1.0+beta7 (12/04/2017)
----------------------

- Make the output quieter by default and add a `--verbose` argument
  (@stedolan, #40)

- Various documentation fixes (@adrieng, #41)

- Make `@install` the default target when no targets are specified
  (@stedolan, #47)

- Add predefined support for menhir, similar to ocamlyacc support
  (@rgrinberg, #42)

- Add internal support for sandboxing actions and sandbox the build of
  the alias module with 4.02 to workaround the compiler trying to read
  the cmi of the aliased modules

- Allow to disable dynlink support for libraries via `(no_dynlink)`
  (#55)

- Add a -p/--for-release-of-packages command line argument to simplify
  the jbuilder invocation in opam files and make it more future proof
  (#52)

- Fix the lookup of the executable in `jbuilder exec foo`. Before,
  even if `foo` was to be installed, the freshly built version wasn't
  selected

- Don't generate a `exists_if ...` lines in META files. These are
  useless sine the META files are auto-generated

1.0+beta6 (29/03/2017)
----------------------

- Add an `(executable ...)` stanza for single executables (#33)

- Add a `(package ...)` and `(public_name <name>)/(public_names
   (<names))` to `executable/executables` stanzas to make it easier to
  install executables (#33)

- Fix a bug when using specific rewriters that jbuilder knows about
  without `ppx_driver.runner` (#37). These problem should go away
  soon when we start using `--cookie`

- Fix the interpretation of META files when there is more than one
  applicable assignment. Before this fix, the one with the lowest
  number of formal predicates was selected instead of the one with the
  biggest number of formal predicates

1.0+beta5 (22/03/2017)
----------------------

- When `ocamlfind` is present in the `PATH`, do not attempt to call
  `opam config var lib`

- Make sure the build of jbuilder itself never calls `ocamlfind` or
  `opam`

- Better error message when a jbuild file in OCaml syntax forgets to
  call `Jbuild_plugin.V*.send`

- Added examples of use

- Don't drop inline tests/benchmarks by default

1.0+beta4 (20/03/2017)
----------------------

- Improve error messages about invalid/missing pkg.opam files

- Ignore all errors while running `ocamlfind printconf path`

1.0+beta3 (15/03/2017)
----------------------

- Print optional dependencies as optional in the output of `jbuilder
   external-lib-deps --missing`

- Added a few forms to the DSL:
  - `with-{stderr,outputs}-to`
  - `ignore-{stdout,stderr,outputs}`
- Added `${null}` which expands to `/dev/null` on Unix and `NUL` on
  Windows

- Improve the doc generated by `odoc` for wrapped libraries

- Improve the error reported when an installed package depends on a
  library that is not installed

- Documented `(files_recursively_in ...)`

- Added black box tests

- Fix a bug where `jbuilder` would crash when there was no
  `<package>.opam` file

- Fixed a bug where `.merlin` files where not generated at the root of
  the workspace (#20)

- Fix a bug where a `(glob_files ...)` would cause other dependencies
  to be ignored

- Fix the generated `ppx(...)` line in `META` files

- Fix `(optional)` when a ppx runtime dependency is not available
  (#24)

- Do not crash when an installed package that we don't need has
  missing dependencies (#25)

1.0+beta2 (10/03/2017)
----------------------

- Simplified the rules for finding the root of the workspace as the
  old ones were often picking up the home directory. New rules are:
  + look for a `jbuild-workspace` file in parent directories
  + look for a `jbuild-workspace*` file in parent directories
  + use the current directory
- Fixed the expansion of `${ROOT}` in actions

- Install `quick-start.org` in the documentation directory

- Add a few more things in the log file to help debugging

1.0+beta1 (07/03/2017)
----------------------

- Added a manual

- Support incremental compilation

- Switched the CLI to cmdliner and added a `build` command (#5, @rgrinberg)

- Added a few commands:
  + `runtest`
  + `install`
  + `uninstall`
  + `installed-libraries`
  + `exec`: execute a command in an environment similar to what you
    would get after `jbuilder install`
- Removed the `build-package` command in favor of a `--only-packages`
  option that is common to all commands

- Automatically generate `.merlin` files (#2, @rdavison)

- Improve the output of jbuilder, in particular don't mangle the
  output of commands when using `-j N` with `N > 1`

- Generate a log in `_build/log`

- Versioned the jbuild format and added a first stable version. You
  should now put `(jbuilder_version 1)` in a `jbuild` file at the root
  of your project to ensure forward compatibility

- Switch from `ppx_driver` to `ocaml-migrate-parsetree.driver`. In
  order to use ppx rewriters with Jbuilder, they need to use
  `ocaml-migrate-parsetree.driver`

- Added support for aliases (#7, @rgrinberg)

- Added support for compiling against multiple opam switch
  simultaneously by writing a `jbuild-worspace` file

- Added support for OCaml 4.02.3

- Added support for architectures that don't have natdynlink

- Search the root according to the rules described in the manual
  instead of always using the current directory

- extended the action language to support common actions without using
  a shell:
  + `(with-stdout-to <file> <DSL>)`
  + `(copy <src> <dst>)`
  + ...

- Removed all implicit uses of bash or the system shell. Now one has
  to write explicitly `(bash "...")` or `(system "...")`

- Generate meaningful versions in `META` files

- Strengthen the scope of a package. Jbuilder knows about package
  `foo` only in the sub-tree starting from where `foo.opam` lives

0.1.alpha1 (04/12/2016)
-----------------------

First release<|MERGE_RESOLUTION|>--- conflicted
+++ resolved
@@ -62,12 +62,10 @@
 - Add support for private modules via the `private_modules` field (#1241, fix
   #427, @rgrinberg)
 
-<<<<<<< HEAD
 - Add support for passing arguments to the OCaml compiler via a
   response file when the list of arguments is too long (#1256, @diml)
-=======
+
 - Do not print diffs by default when running inside dune (#1260, @diml)
->>>>>>> ce7173e9
 
 1.1.1 (08/08/2018)
 ------------------
