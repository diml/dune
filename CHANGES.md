<<<<<<< HEAD
unreleased
------------------

- Add and `enabled_ if` field to the `install` stanza. Enforce the same
  variable restrictions for `enabled_if` fields in the `executable` and `install`
  stanzas than in the `library` stanza. (#3408, fixes #3354, @voodoos)
=======
next
----

- Insert a constraint one the version of dune when the user explicitly
  specify the dependency on dune in the `dune-project` file (#3434 ,
  fixes #3427, @diml)

- Generate correct META files for sub-libraries (of the form `lib.foo`) that
  contain .js runtime files. (#3445, @hhugo)

- Allow bisect_ppx to be enabled/disabled via dune-workspace. (#3404,
  @stephanieyou)

- Correctly infer targets for the `diff?` action. (#3457, fixes #2990, @greedy)

- Fix `$ dune print-rules` crashing (#3459, fixes #3440, @rgrinberg)
>>>>>>> 027f2356

2.5.1 (17/04/2020)
------------------

- [coq] Fix install .v files for Coq theories (#3384, @lthms)

- [coq] Fix install path for theory names with level greater than 1 (#3358,
  @ejgallego)

- Fix a bug introduced in 2.0.0 where the [locks] field in rules with no targets
  had no effect. (@aalekseyev, report by @craigfe)

2.5.0 (09/04/2020)
------------------

- Add a `--release` option meaning the same as `-p` but without the
  package filtering. This is useful for custom `dune` invocation in opam
  files where we don't want `-p` (#3260, @diml)

- Fix a bug introduced in 2.4.0 causing `.bc` programs to be built
  with `-custom` by default (#3269, fixes #3262, @diml)

- Allow contexts to be defined with local switches in workspace files (#3265,
  fix #3264, @rgrinberg)

- Delay expansion errors until the rule is used to build something (#3261, fix
  #3252, @rgrinberg, @diml)

- [coq] Support for theory dependencies and compositional builds using
  new field `(theories ...)` (#2053, @ejgallego, @rgrinberg)

- From now on, each version of a syntax extension must be explicitely tied to a
  minimum version of the dune language. Inconsistent versions in a
  `dune-project` will trigger a warning for version <=2.4 and an error for
  versions >2.4 of the dune language. (#3270, fixes #2957, @voodoos)

- [coq] Bump coq lang version to 0.2. New coq features presented this release
  require this version of the coq lang. (#3283, @ejgallego)

- Prevent installation of public executables disabled using the `enabled_if` field.
  Installation will now simply skip such executables instead of raising an
  error. (#3195, @voodoos)

- `dune upgrade` will now try to upgrade projects using versions <2.0 to version
  2.0 of the dune language. (#3174, @voodoos)

- Add a `top` command to integrate dune with any toplevel, not just
  utop. It is meant to be used with the new `#use_output` directive of
  OCaml 4.11 (#2952, @mbernat, @diml)

- Allow per-package `version` in generated `opam` files (#3287, @toots)

- [coq] Introduce the `coq.extraction` stanza. It can be used to extract OCaml
  sources (#3299, fixes #2178, @rgrinberg)

- Load ppx rewriters in dune utop and add pps field to toplevel stanza. Ppx
  extensions will now be usable in the toplevel
  (#3266, fixes #346, @stephanieyou)

- Add a `(subdir ..)` stanza to allow evaluating stanzas in sub directories.
  (#3268, @rgrinberg)

- Fix a bug preventing one from running inline tests in multiple modes
  (#3352, @diml)

- Allow the use of the `%{profile}` variable in the `enabled_if` field of the
  library stanza. (#3344, @mrmr1993)

- Allow the use of `%{ocaml_version}` variable in `enabled_if` field of the
  library stanza. (#3339, @voodoos)

- Fix dune build freezing on MacOS when cache is enabled. (#3249, fixes ##2973,
  @artempyanykh)

2.4.0 (06/03/2020)
------------------

- Add `mdx` extension and stanza version 0.1 (#3094, @NathanReb)

- Allow to make Odoc warnings fatal. This is configured from the `(env ...)`
  stanza. (#3029, @Julow)

- Fix separate compilation of JS when findlib is not installed. (#3177, @nojb)

- Add a `dune describe` command to obtain the topology of a dune workspace, for
  projects such as ROTOR. (#3128, @diml)

- Add `plugin` linking mode for executables and the `(embed_in_plugin_libraries
  ...)` field. (#3141, @nojb)

- Add an `%{ext_plugin}` variable (#3141, @nojb)

- Dune will no longer build shared objects for stubs if
  `supports_shared_libraries` is false (#3225, fixes #3222, @rgrinberg)

- Fix a memory leak in the file-watching mode (`dune build -w`)
  (#3220, @snowleopard and @aalekseyev)

- Starting from `(lang dune 2.4)`, dune systematically puts all files
  under `_build` in read-only mode instead of only doing it when the
  shared cache is enabled (#3092, @mefyl)

2.3.1 (20/02/2020)
------------------

- Fix versioning of artifact variables (eg %{cmxa:...}), which were introduced
  in 2.0, not 1.11. (#3149, @nojb)

- Fix a bug introduced in 2.3.0 where dune insists on using `fswatch` on linux
  (even when `inotifywait` is available). (#3162, @aalekseyev)

- Fix a bug causing all executables to be considered as optional (#3163, @diml)

2.3.0 (15/02/2020)
------------------

- Improve validation and error handling of arguments to `dune init` (#3103, fixes
  #3046, @shonfeder)

- `dune init exec NAME` now uses the `NAME` argument for private modules (#3103,
  fixes #3088, @shonfeder)

- Avoid linear walk to detect children, this should greatly improve
  performance when a target has a large number of dependencies (#2959,
  @ejgallego, @aalekseyev, @Armael)

- [coq] Add `(boot)` option to `(coq.theories)` to enable bootstrap of
  Coq's stdlib (#3096, @ejgallego)

- [coq] Deprecate `public_name` field in favour of `package` (#2087, @ejgallego)

- Better error reporting for "data only" and "vendored" dirs. Using these with
  anything else than a strict subdirectory or `*` will raise an error. The
  previous behavior was to just do nothing  (#3056, fixes #3019, @voodoos)

- Fix bootstrap on bytecode only switches on windows or where `-j1` is set.
  (#3112, @xclerc, @rgrinberg)

- Allow `enabled_if` fields in `executable(s)` stanzas (#3137, fixes #1690
  @voodoos)

- Do not fail if `ocamldep`, `ocamlmklib`, or `ocaml` are absent. Wait for them
  to be used to fail (#3138, @rgrinberg)

- Introduce a `strict_package_deps` mode that verifies that dependencies between
  packages in the workspace are specified correctly. (@rgrinberg, #3117)

- Make sure the `@all` alias is defined when no `dune` file is present
  in a directory (#2946, fix #2927, @diml)

2.2.0 (06/02/2020)
------------------

- `dune test` is now a command alias for `dune runtest`. This is to make the CLI
  less idiosyncratic (#3006, @shonfeder)

- Allow to set menhir flags in the `env` stanza using the `menhir_flags` field.
  (#2960, fix #2924, @bschommer)

- By default, do not show the full command line of commands executed
  by `dune` when `dune` is executed inside `dune`. This is to make
  integration tests more reproducible (#3042, @diml)

- `dune subst` now works even without opam files (#2955, fixes #2910,
  @fangyi-zhou and @diml)

- Hint when trying to execute an executable defined in the current directory
  without using the `./` prefix (#3041, fixes #1094, @voodoos).

- Extend the list of modifiers that can be nested under
  `with-accepted-exit-codes` with `chdir`,  `setenv`, `ignore-<outputs>`,
  `with-stdin-from` and `with-<outputs>-to` (#3027, fixes #3014, @voodoos)

- It is now an error to have a preprocessing dependency on a ppx rewriter
  library that is not marked as `(kind ppx_rewriter)` (#3039, @snowleopard).

- Fix permissions of files promoted to the source tree when using the
  shared cache. In particular, make them writable by the user (#3043,
  fixes #3026, @diml)

- Only detect internal OCaml tools with `.opt` extensions. Previously, this
  detection applied to other binaries as well (@kit-ty-kate, @rgrinberg, #3051).

- Give the user a proper error message when they try to promote into a source
  directory that doesn't exist. (#3073, fix #3069, @rgrinberg)

- Correctly build vendored packages in `-p` mode. These packages were
  incorrectly filtered out before. (#3075, @diml)

- Do not install vendored packages (#3074, @diml)

- `make` now prints a message explaining the main targets available
  (#3085, fix #3078, @diml)

- Add a `byte_complete` executable mode to build programs as
  self-contained bytecode programs
  (#3076, fixes #1519, @diml)

2.1.3 (16/01/2020)
------------------

- Fix building the OCaml compiler with Dune (#3038, fixes #2974,
  @diml)

2.1.2 (08/01/2020)
------------------

- Fix a bug in the `Fiber.finalize` function of the concurrency monad of Dune,
  causing a race condition at the user level (#3009, fix #2958, @diml)

2.1.1 (07/01/2020)
------------------

- Guess foreign archives & native archives for libraries defined using the
  `META` format. (#2994, @rgrinberg, @anmonteiro)

- Fix generation of `.merlin` files when depending on local libraries with more
  than one source directory. (#2983, @rgrinberg)

2.1.0 (21/12/2019)
------------------

- Attach cinaps stanza actions to both `@runtest` and `@cinaps` aliases
  (#2831, @NathanReb)

- Add variables `%{lib-private...}` and `%{libexec-private...}` for finding
  build paths of files in public and private libraries within the same
  project. (#2901, @snowleopard)

- Add `--mandir` option to `$ dune install`. This option allows to override the
  installation directory for man pages. (#2915, fixes #2670, @rgrinberg)

- Fix `dune --version`. The bootstrap didn't compute the version
  correctly. (#2929, fixes #2911, @diml)

- Do not open the log file in `dune clean`. (#2965, fixes #2964 and
  #2921, @diml)

- Support passing two arguments to `=`, `<>`, ... operators in package
  dependencies so that we can have things such as `(<> :os win32)`
  (#2965, @diml)

2.0.1 (17/12/2019)
------------------

- Delay errors raised by invalid `dune-package` files. The error is now raised
  only if the invalid package is treated as a library and used to build
  something. (#2972, @rgrinberg)

2.0.0 (20/11/2019)
------------------

- Remove existing destination files in `install`  before installing the new
  ones. (#2885, fixes #2883, @bschommer)

- The `action` field in the `alias` stanza is not available starting `lang dune
  2.0`. The `alias` field in the `rule` stanza is a replacement. (#2846, fixes
  2681, @rgrinberg)

- Introduce `alias` and `package` fields to the `rule` stanza. This is the
  preferred way of attaching rules to aliases. (#2744, @rgrinberg)

- Add field `(optional)` for executable stanzas (#2463, fixes #2433, @bobot)

- Infer targets for rule stanzas expressed in long form (#2494, fixes #2469,
  @NathanReb)

- Indicate the progress of the initial file tree loading (#2459, fixes #2374,
  @bobot)

- Build `.cm[ox]` files for executables more eagerly. This speeds up builds at
  the cost of building unnecessary artifacts in some cases. Some of these extra
  artifacts can fail to built, so this is a breaking change. (#2268, @rgrinberg)

- Do not put the `<package>.install` files in the source tree unless `-p` or
  `--promote-install-files` is passed on the command line (#2329, @diml)

- Compilation units of user defined executables are now mangled by default. This
  is done to prevent the accidental collision with library dependencies of the
  executable. (#2364, fixes #2292, @rgrinberg)

- Enable `(explicit_js_mode)` by default. (#1941, @nojb)

- Add an option to clear the console in-between builds with
 `--terminal-persistence=clear-on-rebuild`

- Stop symlinking object files to main directory for stanzas defined `jbuild`
  files (#2440, @rgrinberg)

- Library names are now validated in a strict fashion. Previously, invalid names
  would be allowed for unwrapped libraries (#2442, @rgrinberg)

- mli only modules must now be explicitly declared. This was previously a
  warning and is now an error. (#2442, @rgrinberg)

- Modules filtered out from the module list via the Ordered Set Language must
  now be actual modules. (#2442, @rgrinberg)

- Actions which introduce targets where new targets are forbidden (e.g.
  preprocessing) are now an error instead of a warning. (#2442, @rgrinberg)

- No longer install a `jbuilder` binary. (#2441, @diml)

- Stub names are no longer allowed relative paths. This was previously a warning
  and is now an error (#2443, @rgrinberg).

- Define (paths ...) fields in (context ...) definitions in order to set or
  extend any PATH-like variable in the context environment. (#2426, @nojb)

- The `diff` action will always normalize newlines before diffing. Perviousy, it
  would not do this normalization for rules defined in jbuild files. (#2457,
  @rgrinberg)

- Modules may no longer belong to more than one stanza. This was previously
  allowed only in stanzas defined in `jbuild` files. (#2458, @rgrinberg)

- Remove support for `jbuild-ignore` files. They have been replaced by the the
  `dirs` stanza in `dune` files. (#2456, @rgrinberg)

- Add a new config option `sandboxing_preference`, the cli argument `--sandbox`,
  and the dep spec `sandbox` in dune language. These let the user control the
  level of sandboxing done by dune per rule and globally. The rule specification
  takes precedence. The global configuration merely specifies the default.
  (#2213, @aalekseyev, @diml)

- Remove support for old style subsystems. Dune will now emit a warning to
  reinstall the library with the old style subsystem. (#2480, @rgrinberg)

- Add action (with-stdin-from <file> <action>) to redirect input from <file>
  when performing <action>. (#2487, @nojb)

- Change the automatically generated odoc index to only list public modules.
  This only affects unwrapped libraries (#2479, @rgrinberg)

- Set up formatting rules by default. They can be configured through a new
  `(formatting)` stanza in `dune-project` (#2347, fixes #2315, @emillon)

- Change default target from `@install` to `@all`. (#2449, fixes #1220,
  @rgrinberg)

- Include building stubs in `@check` rules. (@rgrinberg, #2530)

- Get rid of ad-hoc rules for guessing the version. Dune now only
  relies on the version written in the `dune-project` file and no
  longer read `VERSION` or similar files (#2541, @diml)

- In `(diff? x y)` action, require `x` to exist and register a
  dependency on that file. (#2486, @aalekseyev)

- On Windows, an .exe suffix is no longer added implicitly to binary names that
  already end in .exe. Second, when resolving binary names, .opt variants are no
  longer chosen automatically. (#2543, @nojb)

- Make `(diff? x y)` move the correction file (`y`) away from the build
  directory to promotion staging area. This makes corrections work with
  sandboxing and in general reduces build directory pollution. (#2486,
  @aalekseyev, fixes #2482)

- `c_flags`, `c_names` and `cxx_names` are now supported in `executable` and
  `executables` stanzas. (#2562, @nojb) Note: this feature has been subsequently
  extended into a separate `foreign_stubs` field. The fields `c(xx)_names` and
  `c(xx)_flags` are now deleted. (#2659, RFC #2650, @snowleopard)

- Remove git integration from `$ dune upgrade` (#2565, @rgrinberg)

- Add a `--disable-promotion` to disable all modification to the source
  directory. There's also a corresponding `DUNE_DISABLE_PROMOTION` environment
  variable. (#2588, fix #2568, @rgrinberg)

- Add a `forbidden_libraries` field to prevent some library from being
  linked in an executable. This help detecting who accidently pulls in
  `unix` for instance (#2570, @diml)

- Fix incorrect error message when a variable is expanded in static context:
  `%{lib:lib:..}` when the library does not exist. (#2597, fix #1541,
  @rgrinberg)

- Add `--sections` option to `$ dune install` to install subsections of .install
  files. This is useful for installing only the binaries in a workspace for
  example. (#2609, fixes #2554, @rgrinberg)

- Drop support for `jbuild` and `jbuild-ignore` files (#2607, @diml)

- Add a `dune-action-plugin` library for describing dependencies direcly in
  the executable source. Programs that use this feature can be run by a new
  action (dynamic-run <progn> ...). (#2635, @staronj, @aalekseyev)

- Stop installing the `ocaml-syntax-shims` binary. In order to use
  `future_syntax`, one now need to depend on the `ocaml-syntax-shims`
  package (#2654, @diml)

- Add support for dependencies that are re-exported. Such dependencies
  are marked with`re_export` and will automatically be provided to
  users of a library (#2605, @rgrinberg)

- Add a `deprecated_library_name` stanza to redirect old names after a
  library has been renamed (#2528, @diml)

- Error out when a `preprocessor_deps` field is present but not
  `preprocess` field is. It is a warning with Dune 1.x projects
  (#2660, @Julow)

- Dune will use `-output-complete-exe` instead of `-custom` when compiling
  self-contained bytecode executables whenever this options is available
  (OCaml version >= 4.10) (#2692, @nojb)

- Add action `(with-accepted-exit-codes <pred> <action>)` to specify the set of
  successful exit codes of `<action>`. `<pred>` is specified using the predicate
  language. (#2699, @nojb)

- Do not setup rules for disabled libraries (#2491, fixes #2272, @bobot)

- Configurator: filter out empty flags from `pkg-config` (#2716, @AltGr)

- `no_keep_locs` is a no-op for projects that use `lang dune` older than 2.0. In
  projects where the language is at least `2.0`, the field is now forbidden.
  (#2752, fixes #2747, @rgrinberg)

- Extend support for foreign sources and archives via the `(foreign_library ...)`
  stanza as well as the `(foreign_stubs ...)` and `(foreign_archives ...)` fields.
  (#2659, RFC #2650, @snowleopard)

- Add (deprecated_package_names) field to (package) declaration in
  dune-project. The names declared here can be used in the (old_public_name)
  field of (deprecated_library_name) stanza. These names are interpreted as
  library names (not prefixed by a package name) and appropiate redirections are
  setup in their META files. This feaure is meant to migrate old libraries which
  do not follow Dune's convention of prefixing libraries with the package
  name. (#2696, @nojb)

- The fields `license`, `authors`, `maintainers`, `source`, `bug_reports`,
  `homepage`, and `documentation` of `dune-project` can now be overriden on a
  per-package basis. (#2774, @nojb)

- Change the default `modes` field of executables to `(mode exe)`. If
  one wants to build a bytecode program, it now needs to be explicitly
  requested via `(modes byte exe)`. (#2851, @diml)

- Allow `ccomp_type` as a variable for evaluating `enabled_if`. (#2855, @dra27,
  @rgrinberg)

- Stricter validation of file names in `select`. The file names of conditional
  sources must match the prefix and the extension of the resultant filename.
  (#2867, @rgrinberg)

- Add flag `disable_dynamically_linked_foreign_archives` to the workspace file.
  If the flag is set to `true` then: (i) when installing libraries, we do not
  install dynamic foreign archives `dll*.so`; (ii) when building executables in
  the `byte` mode, we statically link in foreign archives into the runtime
  system; (iii) we do not generate any `dll*.so` rules. (#2864, @snowleopard)

- Reimplement the bootstrap procedure. The new procedure is faster and
  should no longer stack overflow (#2854, @dra27, @diml)

- Allow `.opam.template` files to be generated using rules (#2866, @rgrinberg)

- Delete the deprecated `self_build_stubs_archive` field, replaced by
  `foreign_archives`.

1.11.4 (09/10/2019)
-------------------

- Allow to mark directories as `data_only_dirs` without including them as `dirs`
  (#2619, fix #2584, @rgrinberg)

- Fix reading `.install` files generated with an external `--build-dir`. (#2638,
  fix #2629, @rgrinberg)

1.11.3 (23/08/2019)
-------------------

- Fix a ppx hash collision in watch mode (#2546, fixes #2520, @diml)

1.11.2 (20/08/2019)
-------------------

- Remove the optimisation of passing `-nodynlink` for executalbes when
  not necessary. It seems to be breaking things (see #2527, @diml)

- Fix invalid library names in `dune-package` files. Only public names should
  exist in such files. (#2558, fix #2425, @rgrinberg)

1.11.1 (09/08/2019)
-------------------

- Fix config file dependencies of ocamlformat (#2471, fixes #2464,
  @nojb)

- Cleanup stale directories when using `(source_tree ...)` in the
  presence of directories with only sub-directories and no files
  (#2514, fixes #2499, @diml)

1.11.0 (23/07/2019)
-------------------

- Don't select all local implementations in `dune utop`. Instead, let the
  default implementation selection do its job. (#2327, fixes #2323, @TheLortex,
  review by @rgrinberg)

- Check that selected implementations (either by variants or default
  implementations) are indeed implementations. (#2328, @TheLortex, review by
  @rgrinberg)

- Don't reserve the `Ppx` toplevel module name for ppx rewriters (#2242, @diml)

- Redesign of the library variant feature according to the #2134 proposal. The
  set of variants is now computed when the virtual library is installed.
  Introducing a new `external_variant` stanza. (#2169, fixes #2134, @TheLortex,
  review by @diml)

- Add proper line directives when copying `.cc` and `.cxx` sources (#2275,
  @rgrinberg)

- Fix error message for missing C++ sources. The `.cc` extension was always
  ignored before. (#2275, @rgrinberg)

- Add `$ dune init project` subcommand to create project boilerplate according
  to a common template. (#2185, fixes #159, @shonfeder)

- Allow to run inline tests in javascript with nodejs (#2266, @hhugo)

- Build `ppx.exe` as compiling host binary. (#2286, fixes #2252, @toots, review
  by @rgrinberg and @diml)

- Add a `cinaps` extension and stanza for better integration with the
  [cinaps tool](https://github.com/janestreet/cinaps) tool (#2269,
  @diml)

- Allow to embed build info in executables such as version and list
  and version of statically linked libraries (#2224, @diml)

- Set version in `META` and `dune-package` files to the one read from
  the vcs when no other version is available (#2224, @diml)

- Add a variable `%{target}` to be used in situations where the context
  requires at most one word, so `%{targets}` can be confusing; stdout
  redirections and "-o" arguments of various tools are the main use
  case; also, introduce a separate field `target` that must be used
  instead of `targets` in those situations.  (#2341, @aalekseyev)

- Fix dependency graph of wrapped_compat modules. Previously, the dependency on
  the user written entry module was omitted. (#2305, @rgrinberg)

- Allow to promote executables built with an `executable` stanza
  (#2379, @diml)

- When instantiating an implementation with a variant, make sure it matches
  virtual library's list of known implementations. (#2361, fixes #2322,
  @TheLortex, review by @rgrinberg)

- Add a variable `%{ignoring_promoted_rules}` that is `true` when
  `--ingore-promoted-rules` is passed on the command line and false
  otherwise (#2382, @diml)

- Fix a bug in `future_syntax` where the characters `@` and `&` were
  not distinguished in the names of binding operators (`let@` was the
  same as `let&`) (#2376, @aalekseyev, @diml)

- Workspaces with non unique project names are now supported. (#2377, fix #2325,
  @rgrinberg)

- Improve opam generation to include the `dune` dependencies with the minimum
  constraint set based on the dune language version specified in the
  `dune-project` file. (2383, @avsm)

- The order of fields in the generated opam file now follows order preferred in
  opam-lib. (@avsm, #2380)

- Fix coloring of error messages from the compiler (@diml, #2384)

- Add warning `66` to default set of warnings starting for dune projects with
  language verison >= `1.11` (@rgrinberg, @diml, fixes #2299)

- Add (dialect ...) stanza
  (@nojb, #2404)

- Add a `--context` argument to `dune install/uninstall` (@diml, #2412)

- Do not warn about merlin files pre 1.9. This warning can only be disabled in
  1.9 (#2421, fixes #2399, @emillon)

- Add a new `inline_tests` field in the env stanza to control inline_tests
  framework with a variable (#2313, @mlasson, original idea by @diml, review
  by @rgrinberg).

- New binary kind `js` for executables in order to explicitly enable Javascript
  targets, and a switch `(explicit_js_mode)` to require this mode in order to
  declare JS targets corresponding to executables. (#1941, @nojb)

1.10.0 (04/06/2019)
-------------------

- Restricted the set of variables available for expansion in the destination
  filename of `install` stanza to simplify implementation and avoid dependency
  cycles. (#2073, @aalekseyev, @diml)

- [menhir] call menhir from context root build_dir (#2067, @ejgallego,
  review by @diml, @rgrinberg)

- [coq] Add `coq.pp` stanza to help with pre-processing of grammar
  files (#2054, @ejgallego, review by @rgrinberg)

- Add a new more generic form for the *promote* mode: `(promote
  (until-clean) (into <dir>))` (#2068, @diml)

- Allow to promote only a subset of the targets via `(promote (only
  <pred>))`. For instance: `(promote (only *.mli))` (#2068, @diml)

- Improve the behavior when a strict subset of the targets of a rule is already
  in the source tree for projects using the dune language < 1.10 (#2068, fixes
  #2061, @diml)

- With lang dune >= 1.10, rules in standard mode are no longer allowed to
  produce targets that are present in the source tree. This has been a warning
  for long enough (#2068, @diml)

- Allow %{...} variables in pps flags (#2076, @mlasson review by @diml and
  @aalekseyev).

- Add a 'cookies' option to ppx_rewriter/deriver flags in library stanzas. This
  allow to specify cookie requests from variables expanded at each invocation of
  the preprocessor. (#2106, @mlasson @diml)

- Add more opam metadata and use it to generate `.opam` files. In particular, a
  `package` field has been added to specify package specific information.
  (#2017, #2091, @avsm, @jonludlam, @rgrinberg)

- Clean up the special support for `findlib.dynload`. Before, Dune would simply
  match on the library name. Now, we only match on the findlib package name when
  the library doesn't come from Dune. Someone writing a library called
  `findlib.dynload` with Dune would have to add `(special_builtin_support
  findlib_dynload)` to trigger the special behavior. (#2115, @diml)

- Install the `future_syntax` preprocessor as `ocaml-syntax-shims.exe` (#2125,
  @rgrinberg)

- Hide full command on errors and warnings in development and show them in CI.
  (detected using the `CI` environment variable). Commands for which the
  invocation might be omitted must output an error prefixed with `File `. Add an
  `--always-show-command-line` option to disable this behavior and always show
  the full command. (#2120, fixes #1733, @rgrinberg)

- In `dune-workspace` files, add the ability to choose the host context and to
  create duplicates of the default context with different settings. (#2098,
  @TheLortex, review by @diml, @rgrinberg and @aalekseyev)

- Add support for hg in `dune subst` (#2135, @diml)

- Don't build documentation for implementations of virtual libraries (#2141,
  fixes #2138, @jonludlam)

- Fix generation of the `-pp` flag in .merlin (#2142, @rgrinberg)

- Make `dune subst` add a `(version ...)` field to the `dune-project`
  file (#2148, @diml)

- Add the `%{os_type}` variable, which is a short-hand for
  `%{ocaml-config:os_type}` (#1764, @diml)

- Allow `enabled_if` fields in `library` stanzas, restricted to the
  `%{os_type}`, `%{model}`, `%{architecture}`, `%{system}` variables (#1764,
  #2164 @diml, @rgrinberg)

- Fix `chdir` on external and source paths. Dune will also fail gracefully if
  the external or source path does not exist (#2165, fixes #2158, @rgrinberg)

- Support the `.cc` extension fro C++ sources (#2195, fixes #83, @rgrinberg)

- Run `ocamlformat` relative to the context root. This improves the locations of
  errors. (#2196, fixes #1370, @rgrinberg)

- Fix detection of `README`, `LICENSE`, `CHANGE`, and `HISTORY` files. These
  would be undetected whenever the project was nested in another workspace.
  (#2194, @rgrinberg)

- Fix generation of `.merlin` whenever there's more than one stanza with the
  same ppx preprocessing specification (#2209 ,fixes #2206, @rgrinberg)

- Fix generation of `.merlin` in the presence of the `copy_files` stanza and
  preprocessing specifications of other stanazs. (#2211, fixes #2206,
  @rgrinberg)

- Run `refmt` from the context's root directory. This improves error messages in
  case of syntax errors. (#2223, @rgrinberg)

- In .merlin files, don't pass `-dump-ast` to the `future_syntax` preprocessor.
  Merlin doesn't seem to like it when binary AST is generated by a `-pp`
  preprocessor. (#2236, @aalekseyev)

- `dune install` will verify that all files mentioned in all .install files
  exist before trying to install anything. This prevents partial installation of
  packages (#2230, @rgrinberg)

1.9.3 (06/05/2019)
------------------

- Fix `.install` files not being generated (#2124, fixes #2123, @rgrinberg)

1.9.2 (02/05/2019)
------------------

- Put back library variants in development mode. We discovered a
  serious unexpected issue and we might need to adjust the design of
  this feature before we are ready to commit to a final version. Users
  will need to write `(using library_variants 0.1)` in their
  `dune-project` file if they want to use it before the design is
  finalized. (#2116, @diml)

- Forbid to attach a variant to a library that implements a virtual
  library outside the current project (#2104, @rgrinberg)

- Fix a bug where `dune install` would install man pages to incorrect
  paths when compared to `opam-installer`. For example dune now
  installs `(foo.1 as man1/foo.1)` correctly and previously that was
  installed to `man1/man1/foo.1`. (#2105, @aalekseyev)

- Do not fail when a findlib directory doesn't exist (#2101, fix #2099, @diml)

- [coq] Rename `(coqlib ...)` to `(coq.theory ...)`, support for
  `coqlib` will be dropped in the 1.0 version of the Coq language
  (#2055, @ejgallego)

- Fix crash when calculating library dependency closure (#2090, fixes #2085,
  @rgrinberg)

- Clean up the special support for `findlib.dynload`. Before, Dune
  would simply match on the library name. Now, we only match on the
  findlib package name when the library doesn't come from
  Dune. Someone writing a library called `findlib.dynload` with Dune
  would have to add `(special_builton_support findlib_dynload)` to
  trigger the special behavior. (#2115, @diml)

- Include permissions in the digest of targets and dependencies (#2121, fix
  #1426, @rgrinberg, @xclerc)

1.9.1 (11/04/2019)
------------------

- Fix invocation of odoc to add previously missing include paths, impacting
  mld files that are not in directories containing libraries (#2016, fixes
  #2007, @jonludlam)

1.9.0 (09/04/2019)
------------------

- Warn when generated `.merlin` does not reflect the preprocessing
  specification. This occurs when multiple stanzas in the same directory use
  different preprocessing specifications. This warning can now be disabled with
  `allow_approx_merlin` (#1947, fix #1946, @rgrinberg)

- Watch mode: display "Success" in green and "Had errors" in red (#1956,
  @emillon)

- Fix glob dependencies on installed directories (#1965, @rgrinberg)

- Add support for library variants and default implementations. (#1900,
  @TheLortex)

- Add experimental `$ dune init` command. This command is used to create or
  update project boilerplate. (#1448, fixes #159, @shonfeder)

- Experimental Coq support (fix #1466, @ejgallego)

- Install .cmi files of private modules in a `.private` directory (#1983, fix
  #1973 @rgrinberg)

- Fix `dune subst` attempting to substitute on directories. (#2000, fix #1997,
  @rgrinberg)

- Do not list private modules in the generated index. (#2009, fix #2008,
  @rgrinberg)

- Warn instead of failing if an opam file fails to parse. This opam file can
  still be used to define scope. (#2023, @rgrinberg)

- Do not crash if unable to read a directory when traversing to find root
  (#2024, @rgrinberg)

- Do not exit dune if some source directories are unreadable. Instead, warn the
  user that such directories need to be ignored (#2004, fix #310, @rgrinberg)

- Fix nested `(binaries ..)` fields in the `env` stanza. Previously, parent
  `binaries` fields would be ignored, but instead they should be combined.
  (#2029, @rgrinberg)

- Allow "." in `c_names` and `cxx_names` (#2036, fix #2033, @rgrinberg)

- Format rules: if a dune file uses OCaml syntax, do not format it.
  (#2014, fix #2012, @emillon)

1.8.2 (10/03/2019)
------------------

- Fix auto-generated `index.mld`. Use correct headings for the listing. (#1925,
  @rgrinberg, @aantron)

1.8.1 (08/03/2019)
------------------

- Correctly write `dune-package` when version is empty string (#1919, fix #1918,
  @rgrinberg)

1.8.0 (07/03/2019)
------------------

- Clean up watch mode polling loop: improves signal handling and error handling
  during polling (#1912, fix #1907, fix #1671, @aalekseyev)

- Change status messages during polling to be one-line, so that the messages are
  correctly erased by ^K. (#1912, @aalekseyev)

- Add support for `.cxx` extension for C++ stubs (#1831, @rgrinberg)

- Add `DUNE_WORKSPACE` variable. This variable is equivalent to setting
  `--workspace` in the command line. (#1711, fix #1503, @rgrinberg)

- Add `c_flags` and `cxx_flags` to env profile settings (#1700 and #1800,
  @gretay-js)

- Format `dune printenv` output (#1867, fix #1862, @emillon)

- Add the `(promote-into <dir>)` and `(promote-until-clean-into
  <dir>)` modes for `(rule ...)` stanzas, so that files can be
  promoted in another directory than the current one. For instance,
  this is used in merlin to promote menhir generated files in a
  directory that depends on the version of the compiler (#1890, @diml)

- Improve error message when `dune subst` fails (#1898, fix #1897, @rgrinberg)

- Add more GC counters to catapult traces (fix908, @rgrinberg)

- Add a preprocessor shim for the `let+` syntax of OCaml 4.08 (#1899,
  implements #1891, @diml)

- Fix generation of `.merlin` files on Windows. `\` characters needed
  to be escaped (#1869, @mlasson)

- Fix 0 error code when `$ dune format-dune-file` fails. (#1915, fix #1914,
  @rgrinberg)

- Configurator: deprecated `query_expr` and introduced `query_expr_err` which is
  the same but with a better error in case it fails. (#1886, @ejgallego)

- Make sure `(menhir (mode promote) ...)` stanzas are ignored when
  using `--ignore-promoted-rules` or `-p` (#1917, @diml)

1.7.3 (27/02/2019)
------------------

- Fix interpretation of `META` files containing archives with `/` in
  the filename. For instance, this was causing llvm to be unusable
  with dune (#1889, fix #1885, @diml)

- Make errors about menhir stanzas be located (#1881, fix #1876,
  @diml)

1.7.2 (21/02/2019)
------------------

- Add `${corrected-suffix}`, `${library-name}` and a few other
  variables to the list of variables to upgrade. This fixes the
  support for various framework producing corrections (#1840, #1853,
  @diml)

- Fix `$ dune subst` failing because the build directory wasn't set. (#1854, fix
  #1846, @rgrinberg)

- Configurator: Add warning to `Pkg_config.query` when a full package expression
  is used. Add `Pkg_config.query_expr` for cases when the full power of
  pkg-config's querying is needed (#1842, fix #1833, @rgrinberg)

- Fix unavailable, optional implementations eagerly breaking the build (#1857,
  fix #1856, @rgrinberg)

1.7.1 (13/02/2019)
------------------

- Fix the watch mode (#1837, #1839, fix #1836, @diml)

- Configurator: Fix misquoting when running pkg-config (#1835, fix #1833,
  @Chris00)

1.7.0 (12/02/2019)
------------------


- Second step of the deprecation of jbuilder: the `jbuilder` binary
  now emits a warning on every startup and both `jbuilder` and `dune`
  emit warnings when encountering `jbuild` files (#1752, @diml)

- Change the layout of build artifacts inside _build. The new layout enables
  optimizations that depend on the presence of `.cmx` files of private modules
  (#1676, @bobot)

- Fix merlin handling of private module visibility (#1653 @bobot)

- unstable-fmt: use boxes to wrap some lists (#1608, fix #1153, @emillon,
  thanks to @rgrinberg)

- skip directories when looking up programs in the PATH (#1628, fixes
  #1616, @diml)

- Use `lsof` on macOS to implement `--stats` (#1636, fixes #1634, @xclerc)

- Generate `dune-package` files for every package. These files are installed and
  read instead of `META` files whenever they are available (#1329, @rgrinberg)

- Fix preprocessing for libraries with `(include_subdirs ..)` (#1624, fix #1626,
  @nojb, @rgrinberg)

- Do not generate targets for archive that don't match the `modes` field.
  (#1632, fix #1617, @rgrinberg)

- When executing actions, open files lazily and close them as soon as
  possible in order to reduce the maximum number of file descriptors
  opened by Dune (#1635, #1643, fixes #1633, @jonludlam, @rgrinberg,
  @diml)

- Reimplement the core of Dune using a new generic memoization system
  (#1489, @rudihorn, @diml)

- Replace the broken cycle detection algorithm by a state of the art
  one from [this paper](https://doi.org/10.1145/2756553) (#1489,
  @rudihorn)

- Get the correct environment node for multi project workspaces (#1648,
  @rgrinberg)

- Add `dune compute` to call internal memoized functions (#1528,
  @rudihorn, @diml)

- Add `--trace-file` option to trace dune internals (#1639, fix #1180, @emillon)

- Add `--no-print-directory` (borrowed from GNU make) to suppress
  `Entering directory` messages. (#1668, @dra27)

- Remove `--stats` and track fd usage in `--trace-file` (#1667, @emillon)

- Add virtual libraries feature and enable it by default (#1430 fixes #921,
  @rgrinberg)

- Fix handling of Control+C in watch mode (#1678, fixes #1671, @diml)

- Look for jsoo runtime in the same dir as the `js_of_ocaml` binary
  when the ocamlfind package is not available (#1467, @nojb)

- Make the `seq` package available for OCaml >= 4.07 (#1714, @rgrinberg)

- Add locations to error messages where a rule fails to generate targets and
  rules that require files outside the build/source directory. (#1708, fixes
  #848, @rgrinberg)

- Let `Configurator` handle `sizeof` (in addition to negative numbers).
  (#1726, fixes #1723, @Chris00)

- Fix an issue causing menhir generated parsers to fail to build in
  some cases. The fix is to systematically use `-short-paths` when
  calling `ocamlc -i` (#1743, fix #1504, @diml)

- Never raise when printing located errors. The code that would print the
  location excerpts was prone to raising. (#1744, fix #1736, @rgrinberg)

- Add a `dune upgrade` command for upgrading jbuilder projects to Dune
  (#1749, @diml)

- When automatically creating a `dune-project` file, insert the
  detected name in it (#1749, @diml)

- Add `(implicit_transitive_deps <bool>)` mode to dune projects. When this mode
  is turned off, transitive dependencies are not accessible. Only listed
  dependencies are directly accessible. (#1734, #430, @rgrinberg, @hnrgrgr)

- Add `toplevel` stanza. This stanza is used to define toplevels with libraries
  already preloaded. (#1713, @rgrinberg)

- Generate `.merlin` files that account for normal preprocessors defined using a
  subset of the `action` language. (#1768, @rgrinberg)

- Emit `(orig_src_dir <path>)` metadata in `dune-package` for dune packages
  built with `--store-orig-source-dir` command line flag (also controlled by
  `DUNE_STORE_ORIG_SOURCE_DIR` env variable). This is later used to generate
  `.merlin` with `S`-directives pointed to original source locations and thus
  allowing merlin to see those. (#1750, @andreypopp)

- Improve the behavior of `dune promote` when the files to be promoted have been
  deleted. (#1775, fixes #1772, @diml)

- unstable-fmt: preserve comments (#1766, @emillon)

- Pass flags correctly when using `staged_pps` (#1779, fixes #1774, @diml)

- Fix an issue with the use of `(mode promote)` in the menhir
  stanza. It was previously causing intermediate *mock* files to be
  promoted (#1783, fixes #1781, @diml)

- unstable-fmt: ignore files using OCaml syntax (#1784, @emillon)

- Configurator: Add `which` function to replace the `which` command line utility
  in a cross platform way. (#1773, fixes #1705, @Chris00)

- Make configurator append paths to `$PKG_CONFIG_PATH` on macOS. Previously it
  was prepending paths and thus `$PKG_CONFIG_PATH` set by users could have been
  overridden by homebrew installed libraries (#1785, @andreypopp)

- Disallow c/cxx sources that share an object file in the same stubs archive.
  This means that `foo.c` and `foo.cpp` can no longer exist in the same library.
  (#1788, @rgrinberg)

- Forbid use of `%{targets}` (or `${@}` in jbuild files) inside
  preprocessing actions
  (#1812, fixes #1811, @diml)

- Add `DUNE_PROFILE` environment variable to easily set the profile. (#1806,
  @rgrinberg)

- Deprecate the undocumented `(no_keep_locs)` field. It was only
  necessary until virtual libraries were supported (#1822, fix #1816,
  @diml)

- Rename `unstable-fmt` to `format-dune-file` and remove its `--inplace` option.
  (#1821, @emillon).

- Autoformatting: `(using fmt 1.1)` will also format dune files (#1821, @emillon).

- Autoformatting: record dependencies on `.ocamlformat-ignore` files (#1824,
  fixes #1793, @emillon)

1.6.2 (05/12/2018)
------------------

- Fix regression introduced by #1554 reported in:
  https://github.com/ocaml/dune/issues/734#issuecomment-444177134 (#1612,
  @rgrinberg)

- Fix `dune external-lib-deps` when preprocessors are not installed
  (#1607, @diml)

1.6.1 (04/12/2018)
------------------

- Fix hash collision for on-demand ppx rewriters once and for all
  (#1602, fixes #1524, @diml)

- Add `dune external-lib-deps --sexp --unstable-by-dir` so that the output can
  be easily processed by a machine (#1599, @diml)

1.6.0 (29/11/2018)
------------------

- Expand variables in `install` stanzas (#1354, @mseri)

- Add predicate language support for specifying sub directories. This allows the
  use globs, set operations, and special values in specifying the sub
  directories used for the build. For example: `(dirs :standard \ lib*)` will
  use all directories except those that start with `lib`. (#1517, #1568,
  @rgrinberg)

- Add `binaries` field to the `(env ..)` stanza. This field sets and overrides
  binaries for rules defined in a directory. (#1521, @rgrinberg)

- Fix a crash caused by using an extension in a project without
  dune-project file (#1535, fix #1529, @diml)

- Allow `%{bin:..}`, `%{exe:..}`, and other static expansions in the `deps`
  field. (#1155, fix #1531, @rgrinberg)

- Fix bad interaction between on-demand ppx rewriters and using multiple build
  contexts (#1545, @diml)

- Fix handling of installed .dune files when the backend is declared via a
  `dune` file (#1551, fixes #1549, @diml)

- Add a `--stats` command line option to record resource usage (#1543, @diml)

- Fix `dune build @doc` deleting `highlight.pack.js` on rebuilds, after the
  first build (#1557, @aantron).

- Allow targets to be directories, which Dune will treat opaquely
  (#1547, @jordwalke)

- Support for OCaml 4.08: `List.t` is now provided by OCaml (#1561, @ejgallego)

- Exclude the local esy directory (`_esy`) from the list of watched directories
  (#1578, @andreypopp)

- Fix the output of `dune external-lib-deps` (#1594, @diml)

- Introduce `data_only_dirs` to replace `ignored_subdirs`. `ignored_subdirs` is
  deprecated since 1.6. (#1590, @rgrinberg)

1.5.1 (7/11/2018)
-----------------

- Fix `dune utop <dir>` when invoked from a sub-directory of the
  project (#1520, fix #1518, @diml)

- Fix bad interaction between on-demand ppx rewriters and polling mode
  (#1525, fix #1524, @diml)

1.5.0 (1/11/2018)
-----------------

- Filter out empty paths from `OCAMLPATH` and `PATH` (#1436, @rgrinberg)

- Do not add the `lib.cma.js` target in lib's directory. Put this target in a
  sub directory instead. (#1435, fix #1302, @rgrinberg)

- Install generated OCaml files with a `.ml` rather than a `.ml-gen` extension
  (#1425, fix #1414, @rgrinberg)

- Allow to use the `bigarray` library in >= 4.07 without ocamlfind and without
  installing the corresponding `otherlib`. (#1455, @nojb)

- Add `@all` alias to build all targets defined in a directory (#1409, fix
  #1220, @rgrinberg)

- Add `@check` alias to build all targets required for type checking and tooling
  support. (#1447, fix #1220, @rgrinberg)

- Produce the odoc index page with the content wrapper to make it consistent
  with odoc's theming (#1469, @rizo)

- Unblock signals in processes started by dune (#1461, fixes #1451,
  @diml)

- Respect `OCAMLFIND_TOOLCHAIN` and add a `toolchain` option to contexts in the
  workspace file. (#1449, fix #1413, @rgrinberg)

- Fix error message when using `copy_files` stanza to copy files from
  a non sub directory with lang set to dune < 1.3 (#1486, fixes #1485,
  @NathanReb)

- Install man pages in the correct subdirectory (#1483, fixes #1441, @emillon)

- Fix version syntax check for `test` stanza's `action` field. Only
  emits a warning for retro-compatibility (#1474, fixes #1471,
  @NathanReb)

- Interpret the `DESTDIR` environment variable (#1475, @emillon)

- Fix interpretation of paths in `env` stanzas (#1509, fixes #1508, @diml)

- Add `context_name` expansion variable (#1507, @rgrinberg)

- Use shorter paths for generated on-demand ppx drivers. This is to
  help Windows builds where paths are limited in length (#1511, fixes
  #1497, @diml)

- Fix interpretation of environment variables under `setenv`. Also forbid
  dynamic environment names or values (#1503, @rgrinberg).

1.4.0 (10/10/2018)
------------------

- Do not fail if the output of `ocamlc -config` doesn't include
  `standard_runtime` (#1326, @diml)

- Let `Configurator.V1.C_define.import` handle negative integers
  (#1334, @Chris00)

- Re-execute actions when a target is modified by the user inside
  `_build` (#1343, fix #1342, @diml)

- Pass `--set-switch` to opam (#1341, fix #1337, @diml)

- Fix bad interaction between multi-directory libraries the `menhir`
  stanza (#1373, fix #1372, @diml)

- Integration with automatic formatters (#1252, fix #1201, @emillon)

- Better error message when using `(self_build_stubs_archive ...)` and
  `(c_names ...)` or `(cxx_names ...)` simultaneously.
  (#1375, fix #1306, @nojb)

- Improve name detection for packages when the prefix isn't an actual package
  (#1361, fix #1360, @rgrinberg)

- Support for new menhir rules (#863, fix #305, @fpottier, @rgrinberg)

- Do not remove flags when compiling compatibility modules for wrapped mode
  (#1382, fix #1364, @rgrinberg)

- Fix reason support when using `staged_pps` (#1384, @charlesetc)

- Add support for `enabled_if` in `rule`, `menhir`, `ocamllex`,
  `ocamlyacc` (#1387, @diml)

- Exit gracefully when a signal is received (#1366, @diml)

- Load all defined libraries recursively into utop (#1384, fix #1344,
  @rgrinberg)

- Allow to use libraries `bytes`, `result` and `uchar` without `findlib`
  installed (#1391, @nojb)

- Take argument to self_build_stubs_archive into account. (#1395, @nojb)

- Fix bad interaction between `env` customization and vendored
  projects: when a vendored project didn't have its own `env` stanza,
  the `env` stanza from the enclosing project was in effect (#1408,
  @diml)

- Fix stop early bug when scanning for watermarks (#1423, @struktured)

1.3.0 (23/09/2018)
------------------

- Support colors on Windows (#1290, @diml)

- Allow `dune.configurator` and `base` to be used together (#1291, fix
  #1167, @diml)

- Support interrupting and restarting builds on file changes (#1246,
  @kodek16)

- Fix findlib-dynload support with byte mode only (#1295, @bobot)

- Make `dune rules -m` output a valid makefile (#1293, @diml)

- Expand variables in `(targets ..)` field (#1301, #1320, fix #1189, @nojb,
  @rgrinberg, @diml)

- Fix a race condition on Windows that was introduced in 1.2.0
  (#1304, fix #1303, @diml)

- Fix the generation of .merlin files to account for private modules
  (@rgrinberg, fix #1314)

- Exclude the local opam switch directory (`_opam`) from the list of watched
  directories (#1315, @dysinger)

- Fix compilation of the module generated for `findlib.dynload`
  (#1317, fix #1310, @diml)

- Lift restriction on `copy_files` and `copy_files#` stanzas that files to be
  copied should be in a subdirectory of the current directory.
  (#1323, fix #911, @nojb)

1.2.1 (17/09/2018)
------------------

- Enrich the `dune` Emacs mode with syntax highlighting and indentation. New
  file `dune-flymake` to provide a hook `dune-flymake-dune-mode-hook` to enable
  linting of dune files. (#1265, @Chris00)

- Pass `link_flags` to `cc` when compiling with `Configurator.V1.c_test` (#1274,
  @rgrinberg)

- Fix digest calculation of aliases. It should take into account extra bindings
  passed to the alias (#1277, fix #1276, @rgrinberg)

- Fix a bug causing `dune` to fail eagerly when an optional library
  isn't available (#1281, @diml)

- ocamlmklib should use response files only if ocaml >= 4.08 (#1268, @bryphe)

1.2.0 (14/09/2018)
------------------

- Ignore stderr output when trying to find out the number of jobs
  available (#1118, fix #1116, @diml)

- Fix error message when the source directory of `copy_files` does not exist.
  (#1120, fix #1099, @emillon)

- Highlight error locations in error messages (#1121, @emillon)

- Display actual stanza when package is ambiguous (#1126, fix #1123, @emillon)

- Add `dune unstable-fmt` to format `dune` files. The interface and syntax are
  still subject to change, so use with caution. (#1130, fix #940, @emillon)

- Improve error message for `dune utop` without a library name (#1154, fix
  #1149, @emillon)

- Fix parsing `ocamllex` stanza in jbuild files (#1150, @rgrinberg)

- Highlight multi-line errors (#1131, @anuragsoni)

- Do no try to generate shared libraries when this is not supported by
  the OS (#1165, fix #1051, @diml)

- Fix `Flags.write_{sexp,lines}` in configurator by avoiding the use of
  `Stdune.Path` (#1175, fix #1161, @rgrinberg)

- Add support for `findlib.dynload`: when linking an executable using
  `findlib.dynload`, automatically record linked in libraries and
  findlib predicates (#1172, @bobot)

- Add support for promoting a selected list of files (#1192, @diml)

- Add an emacs mode providing helpers to promote correction files
  (#1192, @diml)

- Improve message suggesting to remove parentheses (#1196, fix #1173, @emillon)

- Add `(wrapped (transition "..message.."))` as an option that will generate
  wrapped modules but keep unwrapped modules with a deprecation message to
  preserve compatibility. (#1188, fix #985, @rgrinberg)

- Fix the flags passed to the ppx rewriter when using `staged_pps` (#1218, @diml)

- Add `(env var)` to add a dependency to an environment variable.
  (#1186, @emillon)

- Add a simple version of a polling mode: `dune build -w` keeps
  running and restarts the build when something change on the
  filesystem (#1140, @kodek16)

- Cleanup the way we detect the library search path. We no longer call
  `opam config var lib` in the default build context (#1226, @diml)

- Make test stanzas honor the -p flag. (#1236, fix #1231, @emillon)

- Test stanzas take an optional (action) field to customize how they run (#1248,
  #1195, @emillon)

- Add support for private modules via the `private_modules` field (#1241, fix
  #427, @rgrinberg)

- Add support for passing arguments to the OCaml compiler via a
  response file when the list of arguments is too long (#1256, @diml)

- Do not print diffs by default when running inside dune (#1260, @diml)

- Interpret `$ dune build dir` as building the default alias in `dir`. (#1259,
  @rgrinberg)

- Make the `dynlink` library available without findlib installed (#1270, fix
  #1264, @rgrinberg)

1.1.1 (08/08/2018)
------------------

- Fix `$ jbuilder --dev` (#1104, fixes #1103, @rgrinberg)

- Fix dune exec when `--build-dir` is set to an absolute path (#1105, fixes
  #1101, @rgrinberg)

- Fix duplicate profile argument in suggested command when an external library
  is missing (#1109, #1106, @emillon)

- `-opaque` wasn't correctly being added to modules without an interface.
  (#1108, fix #1107, @rgrinberg)

- Fix validation of library `name` fields and make sure this validation also
  applies when the `name` is derived from the `public_name`. (#1110, fix #1102,
  @rgrinberg)

- Fix a bug causing the toplevel `env` stanza in the workspace file to
  be ignored when at least one context had `(merlin)` (#1114, @diml)

1.1.0 (06/08/2018)
------------------

- Fix lookup of command line specified files when `--root` is given. Previously,
  passing in `--root` in conjunction with `--workspace` or `--config` would not
  work correctly (#997, @rgrinberg)

- Add support for customizing env nodes in workspace files. The `env` stanza is
  now allowed in toplevel position in the workspace file, or for individual
  contexts. This feature requires `(dune lang 1.1)` (#1038, @rgrinberg)

- Add `enabled_if` field for aliases and tests. This field controls whether the
  test will be ran using a boolean expression language. (#819, @rgrinberg)

- Make `name`, `names` fields optional when a `public_name`, `public_names`
  field is provided. (#1041, fix #1000, @rgrinberg)

- Interpret `X` in `--libdir X` as relative to `PREFIX` when `X` is relative
  (#1072, fix #1070, @diml)

- Add support for multi directory libraries by writing
  `(include_subdirs unqualified)` (#1034, @diml)

- Add `(staged_pps ...)` to support staged ppx rewriters such as ones
  using the OCaml typer like `ppx_import` (#1080, fix #193, @diml)

- Use `-opaque` in the `dev` profile. This option trades off binary quality for
  compilation speed when compiling .cmx files. (#1079, fix #1058, @rgrinberg)

- Fix placeholders in `dune subst` documentation (#1090, @emillon, thanks
  @trefis for the bug report)

- Add locations to errors when a missing binary in PATH comes from a dune file
  (#1096, fixes #1095, @rgrinberg)

1.0.1 (19/07/2018)
------------------

- Fix parsing of `%{lib:name:file}` forms (#1022, fixes #1019, @diml)

1.0.0 (10/07/2018)
------------------

- Do not load the user configuration file when running inside dune
  (#700 @diml)

- Do not infer ${null} to be a target (#693 fixes #694 @rgrinberg)

- Introduce jbuilder.configurator library. This is a revived version of
  janestreet's configurator library with better cross compilation support, a
  versioned API, and no external dependencies. (#673, #678 #692, #695
  @rgrinberg)

- Register the transitive dependencies of compilation units as the
  compiler might read `.cm*` files recursively (#666, fixes #660,
  @emillon)

- Fix a bug causing `jbuilder external-lib-deps` to crash (#723,
  @diml)

- `-j` now defaults to the number of processing units available rather
  4 (#726, @diml)

- Fix attaching index.mld to documentation (#731, fixes #717 @rgrinberg)

- Scan the file system lazily (#732, fixes #718 and #228, @diml)

- Add support for setting the default ocaml flags and for build
  profiles (#419, @diml)

- Display a better error messages when writing `(inline_tests)` in an
  executable stanza (#748, @diml)

- Restore promoted files when they are deleted or changed in the
  source tree (#760, fix #759, @diml)

- Fix a crash when using an invalid alias name (#762, fixes #761,
  @diml)

- Fix a crash when using c files from another directory (#758, fixes
  #734, @diml)

- Add an `ignored_subdirs` stanza to replace `jbuild-ignore` files
  (#767, @diml)

- Fix a bug where Dune ignored previous occurrences of duplicated
  fields (#779, @diml)

- Allow setting custom build directories using the `--build-dir` flag or
  `DUNE_BUILD_DIR` environment variable (#846, fix #291, @diml @rgrinberg)

- In dune files, remove support for block (`#| ... |#)`) and sexp
  (`#;`) comments. These were very rarely used and complicate the
  language (#837, @diml)

- In dune files, add support for block strings, allowing to nicely
  format blocks of texts (#837, @diml)

- Remove hard-coded knowledge of ppx_driver and
  ocaml-migrate-parsetree when using a `dune` file (#576, @diml)

- Make the output of Dune slightly more deterministic when run from
  inside Dune (#855, @diml)

- Simplify quoting behavior of variables. All values are now multi-valued and
  whether a multi valued variable is allowed is determined by the quoting and
  substitution context it appears in. (#849, fix #701, @rgrinberg)

- Fix documentation generation for private libraries. (#864, fix #856,
  @rgrinberg)

- Use `Marshal` to store digest and incremental databases. This improves the
  speed of 0 rebuilds. (#817, @diml)

* Allow setting environment variables in `findlib.conf` for cross compilation
  contexts. (#733, @rgrinberg)

- Add a `link_deps` field to executables, to specify link-time dependencies
  like version scripts. (#879, fix #852, @emillon)

- Rename `files_recursively_in` to `source_tree` to make it clearer it
  doesn't include generated files (#899, fix #843, @diml)

- Present the `menhir` stanza as an extension with its own version
  (#901, @diml)

- Improve the syntax of flags in `(pps ...)`. Now instead of `(pps
  (ppx1 -arg1 ppx2 (-foo x)))` one should write `(pps ppx1 -arg ppx2
  -- -foo x)` which looks nicer (#910, @diml)

- Make `(diff a b)` ignore trailing cr on Windows and add `(cmp a b)` for
  comparing binary files (#904, fix #844, @diml)

- Make `dev` the default build profile (#920, @diml)

- Version `dune-workspace` and `~/.config/dune/config` files (#932, @diml)

- Add the ability to build an alias non-recursively from the command
  line by writing `@@alias` (#926, @diml)

- Add a special `default` alias that defaults to `(alias_rec install)`
  when not defined by the user and make `@@default` be the default
  target (#926, @diml)

- Forbid `#require` in `dune` files in OCaml syntax (#938, @diml)

- Add `%{profile}` variable. (#938, @rgrinberg)

- Do not require opam-installer anymore (#941, @diml)

- Add the `lib_root` and `libexec_root` install sections (#947, @diml)

- Rename `path:file` to `dep:file` (#944, @emillon)

- Remove `path-no-dep:file` (#948, @emillon)

- Adapt the behavior of `dune subst` for dune projects (#960, @diml)

- Add the `lib_root` and `libexec_root` sections to install stanzas
  (#947, @diml)

- Add a `Configurator.V1.Flags` module that improves the flag reading/writing
  API (#840, @avsm)

- Add a `tests` stanza that simlpified defining regular and expect tests
  (#822, @rgrinberg)

- Change the `subst` subcommand to lookup the project name from the
  `dune-project` whenever it's available. (#960, @diml)

- The `subst` subcommand no longer looks up the root workspace. Previously this
  detection would break the command whenever `-p` wasn't passed. (#960, @diml)

- Add a `# DUNE_GEN` in META template files. This is done for consistency with
  `# JBUILDER_GEN`. (#958, @rgrinberg)

- Rename the following variables in dune files:
  + `SCOPE_ROOT` to `project_root`
  + `@` to `targets`
  + `^` to `deps`
  `<` was renamed in this PR and latter deleted in favor or named dependencies.
  (#957, @rgrinberg)

- Rename `ROOT` to `workspace_root` in dune files (#993, @diml)

- Lowercase all built-in %{variables} in dune files (#956, @rgrinberg)

- New syntax for naming dependencies: `(deps (:x a b) (:y (glob_files *.c*)))`.
  This replaces the use for `${<}` in dune files. (#950, @diml, @rgrinberg)

- Fix detection of dynamic cycles, which in particular may appear when
  using `(package ..)` dependencies (#988, @diml)

1.0+beta20 (10/04/2018)
-----------------------

- Add a `documentation` stanza. This stanza allows one to attach .mld files to
  opam packages. (#570 @rgrinberg)

- Execute all actions (defined using `(action ..)`) in the context's
  environment. (#623 @rgrinberg)

- Add a `(universe)` special dependency to specify that an action depend on
  everything in the universe. Jbuilder cannot cache the result of an action that
  depend on the universe (#603, fixes #255 @diml)

- Add a `(package <package>)` dependency specification to indicate dependency on
  a whole package. Rules depending on whole package will be executed in an
  environment similar to the one we get once the package is installed (#624,
  @rgrinberg and @diml)

- Don't pass `-runtime-variant _pic` on Windows (#635, fixes #573 @diml)

- Display documentation in alphabetical order. This is relevant to packages,
  libraries, and modules. (#647, fixes #606 @rgrinberg)

- Missing asm in ocaml -config on bytecode only architecture is no longer fatal.
  The same kind of fix is preemptively applied to C compilers being absent.
  (#646, fixes $637 @rgrinberg)

- Use the host's PATH variable when running actions during cross compilation
  (#649, fixes #625 @rgrinberg)

- Fix incorrect include (`-I`) flags being passed to odoc. These flags should be
  directories that include .odoc files, rather than the include flags of the
  libraries. (#652 fixes #651 @rgrinberg)

- Fix a regression introduced by beta19 where the generated merlin
  files didn't include the right `-ppx` flags in some cases (#658
  fixes #657 @diml)

- Fix error message when a public library is defined twice. Before
  jbuilder would raise an uncaught exception (Fixes #661, @diml)

- Fix several cases where `external-lib-deps` was returning too little
  dependencies (#667, fixes #644 @diml)

- Place module list on own line in generated entry point mld (#670 @antron)

- Cosmetic improvements to generated entry point mld (#653 @trefis)

- Remove most useless parentheses from the syntax (#915, @diml)

1.0+beta19.1 (21/03/2018)
-------------------------

- Fix regression introduced by beta19 where duplicate environment variables in
  Unix.environ would cause a fatal error. The first defined environment variable
  is now chosen. (#638 fixed by #640)

- Use ';' as the path separator for OCAMLPATH on Cygwin (#630 fixed by #636
  @diml).

- Use the contents of the `OCAMLPATH` environment variable when not relying on
  `ocamlfind` (#642 @diml)

1.0+beta19 (14/03/2018)
-----------------------

- Ignore errors during the generation of the .merlin (#569, fixes #568 and #51)

- Add a workaround for when a library normally installed by the
  compiler is not installed but still has a META file (#574, fixes
  #563)

- Do not depend on ocamlfind. Instead, hard-code the library path when
  installing from opam (#575)

- Change the default behavior regarding the check for overlaps between
  local and installed libraries. Now even if there is no link time
  conflict, we don't allow an external dependency to overlap with a
  local library, unless the user specifies `allow_overlapping_dependencies`
  in the jbuild file (#587, fixes #562)

- Expose a few more variables in jbuild files: `ext_obj`, `ext_asm`,
  `ext_lib`, `ext_dll` and `ext_exe` as well as `${ocaml-config:XXX}`
  for most variables in the output of `ocamlc -config` (#590)

- Add support for inline and inline expectation tests. The system is
  generic and should support several inline test systems such as
  `ppx_inline_test`, `ppx_expect` or `qtest` (#547)

- Make sure modules in the current directory always have precedence
  over included directories (#597)

- Add support for building executables as object or shared object
  files (#23)

- Add a `best` mode which is native with fallback to byte-code when
  native compilation is not available (#23)

- Fix locations reported in error messages (#609)

- Report error when a public library has a private dependency. Previously, this
  would be silently ignored and install broken artifacts (#607).

- Fix display when output is not a tty (#518)

1.0+beta18.1 (14/03/2018)
-------------------------

- Reduce the number of simultaneously opened fds (#578)

- Always produce an implementation for the alias module, for
  non-jbuilder users (Fix #576)

- Reduce interleaving in the scheduler in an attempt to make Jbuilder
  keep file descriptors open for less long (#586)

- Accept and ignore upcoming new library fields: `ppx.driver`,
  `inline_tests` and `inline_tests.backend` (#588)

- Add a hack to be able to build ppxlib, until beta20 which will have
  generic support for ppx drivers

1.0+beta18 (25/02/2018)
-----------------------

- Fix generation of the implicit alias module with 4.02. With 4.02 it
  must have an implementation while with OCaml >= 4.03 it can be an
  interface only module (#549)

- Let the parser distinguish quoted strings from atoms.  This makes
  possible to use "${v}" to concatenate the list of values provided by
  a split-variable.  Concatenating split-variables with text is also
  now required to be quoted.

- Split calls to ocamldep. Before ocamldep would be called once per
  `library`/`executables` stanza. Now it is called once per file
  (#486)

- Make sure to not pass `-I <stdlib-dir>` to the compiler. It is
  useless and it causes problems in some cases (#488)

- Don't stop on the first error. Before, jbuilder would stop its
  execution after an error was encountered. Now it continues until
  all branches have been explored (#477)

- Add support for a user configuration file (#490)

- Add more display modes and change the default display of
  Jbuilder. The mode can be set from the command line or from the
  configuration file (#490)

- Allow to set the concurrency level (`-j N`) from the configuration file (#491)

- Store artifacts for libraries and executables in separate
  directories. This ensure that Two libraries defined in the same
  directory can't see each other unless one of them depend on the
  other (#472)

- Better support for mli/rei only modules (#489)

- Fix support for byte-code only architectures (#510, fixes #330)

- Fix a regression in `external-lib-deps` introduced in 1.0+beta17
  (#512, fixes #485)

- `@doc` alias will now build only documentation for public libraries. A new
  `@doc-private` alias has been added to build documentation for private
  libraries.

- Refactor internal library management. It should now be possible to
  run `jbuilder build @lint` in Base for instance (#516)

- Fix invalid warning about non-existent directory (#536, fixes #534)

1.0+beta17 (01/02/2018)
-----------------------

- Make jbuilder aware that `num` is an external package in OCaml >= 4.06.0
  (#358)

- `jbuilder exec` will now rebuild the executable before running it if
  necessary. This can be turned off by passing `--no-build` (#345)

- Fix `jbuilder utop` to work in any working directory (#339)

- Fix generation of META synopsis that contains double quotes (#337)

- Add `S .` to .merlin by default (#284)

- Improve `jbuilder exec` to make it possible to execute non public executables.
  `jbuilder exec path/bin` will execute `bin` inside default (or specified)
  context relative to `path`. `jbuilder exec /path` will execute `/path` as
  absolute path but with the context's environment set appropriately. Lastly,
  `jbuilder exec` will change the root as to which paths are relative using the
  `-root` option. (#286)

- Fix `jbuilder rules` printing rules when some binaries are missing (#292)

- Build documentation for non public libraries (#306)

- Fix doc generation when several private libraries have the same name (#369)

- Fix copy# for C/C++ with Microsoft C compiler (#353)

- Add support for cross-compilation. Currently we are supporting the
  opam-cross-x repositories such as
  [opam-cross-windows](https://github.com/whitequark/opam-cross-windows)
  (#355)

- Simplify generated META files: do not generate the transitive
  closure of dependencies in META files (#405)

- Deprecated `${!...}`: the split behavior is now a property of the
  variable. For instance `${CC}`, `${^}`, `${read-lines:...}` all
  expand to lists unless used in the middle of a longer atom (#336)

- Add an `(include ...)` stanza allowing one to include another
  non-generated jbuild file in the current file (#402)

- Add a `(diff <file1> <file2>)` action allowing to diff files and
  promote generated files in case of mismatch (#402, #421)

- Add `jbuilder promote` and `--auto-promote` to promote files (#402,
  #421)

- Report better errors when using `(glob_files ...)` with a directory
  that doesn't exist (#413, Fix #412)

- Jbuilder now properly handles correction files produced by
  ppx_driver. This allows to use `[@@deriving_inline]` in .ml/.mli
  files. This require `ppx_driver >= v0.10.2` to work properly (#415)

- Make jbuilder load rules lazily instead of generating them all
  eagerly. This speeds up the initial startup time of jbuilder on big
  workspaces (#370)

- Now longer generate a `META.pkg.from-jbuilder` file. Now the only
  way to customize the generated `META` file is through
  `META.pkg.template`. This feature was unused and was making the code
  complicated (#370)

- Remove read-only attribute on Windows before unlink (#247)

- Use /Fo instead of -o when invoking the Microsoft C compiler to eliminate
  deprecation warning when compiling C++ sources (#354)

- Add a mode field to `rule` stanzas:
  + `(mode standard)` is the default
  + `(mode fallback)` replaces `(fallback)`
  + `(mode promote)` means that targets are copied to the source tree
  after the rule has completed
  + `(mode promote-until-clean)` is the same as `(mode promote)` except
  that `jbuilder clean` deletes the files copied to the source tree.
  (#437)

- Add a flag `--ignore-promoted-rules` to make jbuilder ignore rules
  with `(mode promote)`. `-p` implies `--ignore-promoted-rules` (#437)

- Display a warning for invalid lines in jbuild-ignore (#389)

- Always build `boot.exe` as a bytecode program. It makes the build of
  jbuilder faster and fix the build on some architectures (#463, fixes #446)

- Fix bad interaction between promotion and incremental builds on OSX
  (#460, fix #456)

- Make the beginning of a new build more explicit in watch mode
  (#2542 @diml)

1.0+beta16 (05/11/2017)
-----------------------

- Fix build on 32-bit OCaml (#313)

1.0+beta15 (04/11/2017)
-----------------------

- Change the semantic of aliases: there are no longer aliases that are
  recursive such as `install` or `runtest`. All aliases are
  non-recursive. However, when requesting an alias from the command
  line, this request the construction of the alias in the specified
  directory and all its children recursively. This allows users to get
  the same behavior as previous recursive aliases for their own
  aliases, such as `example`. Inside jbuild files, one can use `(deps
  (... (alias_rec xxx) ...))` to get the same behavior as on the
  command line. (#268)

- Include sub libraries that have a `.` in the generated documentation index
  (#280).

- Fix "up" links to the top-level index in the odoc generated documentation
  (#282).

- Fix `ARCH_SIXTYFOUR` detection for OCaml 4.06.0 (#303)

1.0+beta14 (11/10/2017)
-----------------------

- Add (copy_files <glob>) and (copy_files# <glob>) stanzas. These
  stanzas setup rules for copying files from a sub-directory to the
  current directory. This provides a reasonable way to support
  multi-directory library/executables in jbuilder (#35, @bobot)

- An empty `jbuild-workspace` file is now interpreted the same as one
  containing just `(context default)`

- Better support for on-demand utop toplevels on Windows and when the
  library has C stubs

- Print `Entering directory '...'` when the workspace root is not the
  current directory. This allows Emacs and Vim to know where relative
  filenames should be interpreted from. Fixes #138

- Fix a bug related to `menhir` stanzas: `menhir` stanzas with a
  `merge_into` field that were in `jbuild` files in sub-directories
  where incorrectly interpreted (#264)

- Add support for locks in actions, for tests that can't be run
  concurrently (#263)

- Support `${..}` syntax in the `include` stanza. (#231)

1.0+beta13 (05/09/2017)
-----------------------

- Generate toplevel html index for documentation (#224, @samoht)

- Fix recompilation of native artifacts. Regression introduced in the last
  version (1.0+beta12) when digests replaces timestamps for checking staleness
  (#238, @dra27)

1.0+beta12 (18/08/2017)
-----------------------

- Fix the quoting of `FLG` lines in generated `.merlin` files (#200,
  @mseri)

- Use the full path of archive files when linking. Before jbuilder
  would do: `-I <path> file.cmxa`, now it does `-I <path>
  <path>/file.cmxa`. Fixes #118 and #177

- Use an absolute path for ppx drivers in `.merlin` files. Merlin
  <3.0.0 used to run ppx commands from the directory where the
  `.merlin` was present but this is no longer the case

- Allow to use `jbuilder install` in contexts other than opam; if
  `ocamlfind` is present in the `PATH` and the user didn't pass
  `--prefix` or `--libdir` explicitly, use the output of `ocamlfind
  printconf destdir` as destination directory for library files (#179,
  @bobot)

- Allow `(:include ...)` forms in all `*flags` fields (#153, @dra27)

- Add a `utop` subcommand. Running `jbuilder utop` in a directory
  builds and executes a custom `utop` toplevel with all libraries
  defined in the current directory (#183, @rgrinberg)

- Do not accept `per_file` anymore in `preprocess` field. `per_file`
  was renamed `per_module` and it is planned to reuse `per_file` for
  another purpose

- Warn when a file is both present in the source tree and generated by
  a rule. Before, jbuilder would silently ignore the rule. One now has
  to add a field `(fallback)` to custom rules to keep the current
  behavior (#218)

- Get rid of the `deprecated-ppx-method` findlib package for ppx
  rewriters (#222, fixes #163)

- Use digests (MD5) of files contents to detect changes rather than
  just looking at the timestamps. We still use timestamps to avoid
  recomputing digests. The performance difference is negligible and we
  avoid more useless recompilations, especially when switching branches
  for instance (#209, fixes #158)

1.0+beta11 (21/07/2017)
-----------------------

- Fix the error message when there are more than one `<package>.opam`
  file for a given package

- Report an error when in a wrapped library, a module that is not the
  toplevel module depends on the toplevel module. This doesn't make as
  such a module would in theory be inaccessible from the outside

- Add `${SCOPE_ROOT}` pointing to the root of the current scope, to
  fix some misuses of `${ROOT}`

- Fix useless hint when all missing dependencies are optional (#137)

- Fix a bug preventing one from generating `META.pkg.template` with a
  custom rule (#190)

- Fix compilation of reason projects: .rei files where ignored and
  caused the build to fail (#184)

1.0+beta10 (08/06/2017)
-----------------------

- Add a `clean` subcommand (@rdavison, #89)

- Add support for generating API documentation with odoc (#74)

- Don't use unix in the bootstrap script, to avoid surprises with
  Cygwin

- Improve the behavior of `jbuilder exec` on Windows

- Add a `--no-buffer` option to see the output of commands in
  real-time. Should only be used with `-j1`

- Deprecate `per_file` in preprocessing specifications and
  rename it `per_module`

- Deprecate `copy-and-add-line-directive` and rename it `copy#`

- Remove the ability to load arbitrary libraries in jbuild file in
  OCaml syntax. Only `unix` is supported since a few released packages
  are using it. The OCaml syntax might eventually be replaced by a
  simpler mechanism that plays better with incremental builds

- Properly define and implement scopes

- Inside user actions, `${^}` now includes files matches by
  `(glob_files ...)` or `(file_recursively_in ...)`

- When the dependencies and targets of a rule can be inferred
  automatically, you no longer need to write them: `(rule (copy a b))`

- Inside `(run ...)`, `${xxx}` forms that expands to lists can now be
  split across multiple arguments by adding a `!`: `${!xxx}`. For
  instance: `(run foo ${!^})`

- Add support for using the contents of a file inside an action:
  - `${read:<file>}`
  - `${read-lines:<file>}`
  - `${read-strings:<file>}` (same as `read-lines` but lines are
    escaped using OCaml convention)

- When exiting prematurely because of a failure, if there are other
  background processes running and they fail, print these failures

- With msvc, `-lfoo` is transparently replaced by `foo.lib` (@dra27, #127)

- Automatically add the `.exe` when installing executables on Windows
  (#123)

- `(run <prog> ...)` now resolves `<prog>` locally if
  possible. i.e. `(run ${bin:prog} ...)` and `(run prog ...)` behave
  the same. This seems like the right default

- Fix a bug where `jbuild rules` would crash instead of reporting a
  proper build error

- Fix a race condition in future.ml causing jbuilder to crash on
  Windows in some cases (#101)

- Fix a bug causing ppx rewriter to not work properly when using
  multiple build contexts (#100)

- Fix .merlin generation: projects in the same workspace are added to
  merlin's source path, so "locate" works on them.

1.0+beta9 (19/05/2017)
----------------------

- Add support for building Reason projects (@rgrinberg, #58)

- Add support for building javascript with js-of-ocaml (@hhugo, #60)

- Better support for topkg release workflow. See
  [topkg-jbuilder](https://github.com/diml/topkg-jbuilder) for more
  details

- Port the manual to rst and setup a jbuilder project on
  readthedocs.org (@rgrinberg, #78)

- Hint for mistyped targets. Only suggest correction on the basename
  for now, otherwise it's slow when the workspace is big

- Add a `(package ...)` field for aliases, so that one can restrict
  tests to a specific package (@rgrinberg, #64)

- Fix a couple of bugs on Windows:
  + fix parsing of end of lines in some cases
  + do not take the case into account when comparing environment
    variable names

- Add AppVeyor CI

- Better error message in case a chain of dependencies *crosses* the
  installed world

- Better error messages for invalid dependency list in jbuild files

- Several improvements/fixes regarding the handling of findlib packages:
  + Better error messages when a findlib package is unavailable
  + Don't crash when an installed findlib package has missing
    dependencies
  + Handle the findlib alternative directory layout which is still
    used by a few packages

- Add `jbuilder installed-libraries --not-available` explaining why
  some libraries are not available

- jbuilder now records dependencies on files of external
  libraries. This mean that when you upgrade a library, jbuilder will
  know what need to be rebuilt.

- Add a `jbuilder rules` subcommand to dump internal compilation
  rules, mostly for debugging purposes

- Ignore all directories starting with a `.` or `_`. This seems to be
  a common pattern:
  - `.git`, `.hg`, `_darcs`
  - `_build`
  - `_opam` (opam 2 local switches)

- Fix the hint for `jbuilder external-lib-deps` (#72)

- Do not require `ocamllex` and `ocamlyacc` to be at the same location
  as `ocamlc` (#75)

1.0+beta8 (17/04/2017)
----------------------

- Added `${lib-available:<library-name>}` which expands to `true` or
  `false` with the same semantic as literals in `(select ...)` stanzas

- Remove hard-coded knowledge of a few specific ppx rewriters to ease
  maintenance moving forward

- Pass the library name to ppx rewriters via the `library-name` cookie

- Fix: make sure the action working directory exist before running it

1.0+beta7 (12/04/2017)
----------------------

- Make the output quieter by default and add a `--verbose` argument
  (@stedolan, #40)

- Various documentation fixes (@adrieng, #41)

- Make `@install` the default target when no targets are specified
  (@stedolan, #47)

- Add predefined support for menhir, similar to ocamlyacc support
  (@rgrinberg, #42)

- Add internal support for sandboxing actions and sandbox the build of
  the alias module with 4.02 to workaround the compiler trying to read
  the cmi of the aliased modules

- Allow to disable dynlink support for libraries via `(no_dynlink)`
  (#55)

- Add a -p/--for-release-of-packages command line argument to simplify
  the jbuilder invocation in opam files and make it more future proof
  (#52)

- Fix the lookup of the executable in `jbuilder exec foo`. Before,
  even if `foo` was to be installed, the freshly built version wasn't
  selected

- Don't generate a `exists_if ...` lines in META files. These are
  useless sine the META files are auto-generated

1.0+beta6 (29/03/2017)
----------------------

- Add an `(executable ...)` stanza for single executables (#33)

- Add a `(package ...)` and `(public_name <name>)/(public_names
   (<names))` to `executable/executables` stanzas to make it easier to
  install executables (#33)

- Fix a bug when using specific rewriters that jbuilder knows about
  without `ppx_driver.runner` (#37). These problem should go away
  soon when we start using `--cookie`

- Fix the interpretation of META files when there is more than one
  applicable assignment. Before this fix, the one with the lowest
  number of formal predicates was selected instead of the one with the
  biggest number of formal predicates

1.0+beta5 (22/03/2017)
----------------------

- When `ocamlfind` is present in the `PATH`, do not attempt to call
  `opam config var lib`

- Make sure the build of jbuilder itself never calls `ocamlfind` or
  `opam`

- Better error message when a jbuild file in OCaml syntax forgets to
  call `Jbuild_plugin.V*.send`

- Added examples of use

- Don't drop inline tests/benchmarks by default

1.0+beta4 (20/03/2017)
----------------------

- Improve error messages about invalid/missing pkg.opam files

- Ignore all errors while running `ocamlfind printconf path`

1.0+beta3 (15/03/2017)
----------------------

- Print optional dependencies as optional in the output of `jbuilder
   external-lib-deps --missing`

- Added a few forms to the DSL:
  - `with-{stderr,outputs}-to`
  - `ignore-{stdout,stderr,outputs}`
- Added `${null}` which expands to `/dev/null` on Unix and `NUL` on
  Windows

- Improve the doc generated by `odoc` for wrapped libraries

- Improve the error reported when an installed package depends on a
  library that is not installed

- Documented `(files_recursively_in ...)`

- Added black box tests

- Fix a bug where `jbuilder` would crash when there was no
  `<package>.opam` file

- Fixed a bug where `.merlin` files where not generated at the root of
  the workspace (#20)

- Fix a bug where a `(glob_files ...)` would cause other dependencies
  to be ignored

- Fix the generated `ppx(...)` line in `META` files

- Fix `(optional)` when a ppx runtime dependency is not available
  (#24)

- Do not crash when an installed package that we don't need has
  missing dependencies (#25)

1.0+beta2 (10/03/2017)
----------------------

- Simplified the rules for finding the root of the workspace as the
  old ones were often picking up the home directory. New rules are:
  + look for a `jbuild-workspace` file in parent directories
  + look for a `jbuild-workspace*` file in parent directories
  + use the current directory
- Fixed the expansion of `${ROOT}` in actions

- Install `quick-start.org` in the documentation directory

- Add a few more things in the log file to help debugging

1.0+beta1 (07/03/2017)
----------------------

- Added a manual

- Support incremental compilation

- Switched the CLI to cmdliner and added a `build` command (#5, @rgrinberg)

- Added a few commands:
  + `runtest`
  + `install`
  + `uninstall`
  + `installed-libraries`
  + `exec`: execute a command in an environment similar to what you
    would get after `jbuilder install`
- Removed the `build-package` command in favor of a `--only-packages`
  option that is common to all commands

- Automatically generate `.merlin` files (#2, @rdavison)

- Improve the output of jbuilder, in particular don't mangle the
  output of commands when using `-j N` with `N > 1`

- Generate a log in `_build/log`

- Versioned the jbuild format and added a first stable version. You
  should now put `(jbuilder_version 1)` in a `jbuild` file at the root
  of your project to ensure forward compatibility

- Switch from `ppx_driver` to `ocaml-migrate-parsetree.driver`. In
  order to use ppx rewriters with Jbuilder, they need to use
  `ocaml-migrate-parsetree.driver`

- Added support for aliases (#7, @rgrinberg)

- Added support for compiling against multiple opam switch
  simultaneously by writing a `jbuild-worspace` file

- Added support for OCaml 4.02.3

- Added support for architectures that don't have natdynlink

- Search the root according to the rules described in the manual
  instead of always using the current directory

- extended the action language to support common actions without using
  a shell:
  + `(with-stdout-to <file> <DSL>)`
  + `(copy <src> <dst>)`
  + ...

- Removed all implicit uses of bash or the system shell. Now one has
  to write explicitly `(bash "...")` or `(system "...")`

- Generate meaningful versions in `META` files

- Strengthen the scope of a package. Jbuilder knows about package
  `foo` only in the sub-tree starting from where `foo.opam` lives

0.1.alpha1 (04/12/2016)
-----------------------

First release<|MERGE_RESOLUTION|>--- conflicted
+++ resolved
@@ -1,13 +1,9 @@
-<<<<<<< HEAD
-unreleased
-------------------
+next
+----
 
 - Add and `enabled_ if` field to the `install` stanza. Enforce the same
   variable restrictions for `enabled_if` fields in the `executable` and `install`
   stanzas than in the `library` stanza. (#3408, fixes #3354, @voodoos)
-=======
-next
-----
 
 - Insert a constraint one the version of dune when the user explicitly
   specify the dependency on dune in the `dune-project` file (#3434 ,
@@ -22,7 +18,6 @@
 - Correctly infer targets for the `diff?` action. (#3457, fixes #2990, @greedy)
 
 - Fix `$ dune print-rules` crashing (#3459, fixes #3440, @rgrinberg)
->>>>>>> 027f2356
 
 2.5.1 (17/04/2020)
 ------------------
