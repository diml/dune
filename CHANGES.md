--- conflicted
+++ resolved
@@ -31,12 +31,10 @@
 
 - Fix reason support when using `staged_pps` (#1384, @charlesetc)
 
-<<<<<<< HEAD
 - Add support for `enabled_if` in `rule`, `menhir`, `ocamllex`,
-  `ocamlyacc` (#...., @diml)
-=======
+  `ocamlyacc` (#1387, @diml)
+
 - Exit gracefully when a signal is received (#1366, @diml)
->>>>>>> 9c09f0c8
 
 1.3.0 (23/09/2018)
 ------------------
